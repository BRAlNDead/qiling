--- conflicted
+++ resolved
@@ -5,17 +5,9 @@
 
 import time
 import ctypes
-<<<<<<< HEAD
-from datetime import datetime
 
 from qiling.hw.peripheral import QlPeripheral
 from qiling.hw.const.stm32f4xx_rtc import RTC_TR, RTC_ISR
-from qiling.hw.utils.bcd import bcd2byte, byte2bcd
-=======
-
-from qiling.hw.peripheral import QlPeripheral
-from qiling.hw.const.stm32f4xx_rtc import RTC_TR, RTC_ISR
->>>>>>> 07a08e05
 
 
 class STM32F4xxRtc(QlPeripheral):
@@ -129,29 +121,6 @@
         data = (value).to_bytes(size, 'little')
         ctypes.memmove(ctypes.addressof(self.rtc) + offset, data, size)    
 
-<<<<<<< HEAD
-    def set_time(self, hour=0, minute=0, second=0, time_format=0):        
-        hour   = (byte2bcd(hour) << 16) & (RTC_TR.HT | RTC_TR.HU)
-        minute = (byte2bcd(minute) << 8) & (RTC_TR.MNT | RTC_TR.MNU)
-        second = byte2bcd(second) & (RTC_TR.ST | RTC_TR.SU)
-        time_format = (time_format << 16) & RTC_TR.PM
-
-        self.rtc.TR = hour | minute | second | time_format
-
-    def get_time(self, value):
-        hour   = (value & (RTC_TR.HT | RTC_TR.HU)) >> 16
-        minute = (value & (RTC_TR.MNT | RTC_TR.MNU)) >> 8
-        second = value & (RTC_TR.ST | RTC_TR.SU)
-        time_format = (value & RTC_TR.PM) >> 16
-
-        return hour, minute, second, time_format
-        
-    def increase(self):
-        self.calendar += 1
-        self.set_time(self.calendar.tm_hour, self.calendar.tm_min, self.calendar.tm_sec)
-
-=======
->>>>>>> 07a08e05
     def step(self):
         if self.rtc.ISR & RTC_ISR.INIT:
             self.rtc.ISR |= RTC_ISR.INITF
