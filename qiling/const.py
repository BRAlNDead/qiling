--- conflicted
+++ resolved
@@ -70,28 +70,15 @@
 
     return dict((k.lower(), v.value) for k, v in e.__members__.items())
 
-<<<<<<< HEAD
-os_map = {
-    "linux"     : QL_OS.LINUX,
-    "macos"     : QL_OS.MACOS,
-    "freebsd"   : QL_OS.FREEBSD,
-    "qnx"       : QL_OS.QNX,
-    "windows"   : QL_OS.WINDOWS,
-    "uefi"      : QL_OS.UEFI,
-    "dos"       : QL_OS.DOS,
-    "evm"       : QL_OS.EVM,
-}
-=======
 debugger_map = __reverse_enum(QL_DEBUGGER)
 arch_map     = __reverse_enum(QL_ARCH)
 os_map       = __reverse_enum(QL_OS)
 verbose_map  = __reverse_enum(QL_VERBOSE)
->>>>>>> 9242ccc0
 
 loader_map = {
     QL_OS.LINUX   : "ELF",
     QL_OS.FREEBSD : "ELF",
-    QL_OS.QNX     : "QNX",
+    QL_OS.QNX     : "ELF",
     QL_OS.MACOS   : "MACHO",
     QL_OS.WINDOWS : "PE",
     QL_OS.UEFI    : "PE_UEFI",
