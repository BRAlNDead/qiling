#!/usr/bin/env python3
#
# Cross Platform and Multi Architecture Advanced Binary Emulation Framework
#

from __future__ import annotations
from typing import Optional, Mapping, Iterable, Union
import copy, math, os

import unicorn

from qiling.const import QL_ARCH

from .utils import disasm, get_x86_eflags, setup_branch_predictor
from .const import color, SIZE_LETTER, FORMAT_LETTER


# read data from memory of qiling instance
def examine_mem(ql: Qiling, line: str) -> Union[bool, (str, int, int)]:

    _args = line.split()
    DEFAULT_FMT = ('x', 4, 1)

    if line.startswith("/"):  # followed by format letter and size letter

        def get_fmt(text):
            def extract_count(t):
                return "".join([s for s in t if s.isdigit()])

            f, s, c = DEFAULT_FMT
            if extract_count(text):
                c = int(extract_count(text))

            for char in text.strip(str(c)):
                if char in SIZE_LETTER.keys():
                    s = SIZE_LETTER.get(char)

                elif char in FORMAT_LETTER:
                    f = char

            return (f, s, c)


        fmt, *rest = line.strip("/").split()

        rest = "".join(rest)

        fmt = get_fmt(fmt)

    elif len(_args) == 1:  # only address
        rest = _args[0]
        fmt = DEFAULT_FMT

    else:
        rest = _args

    if ql.arch.type == QL_ARCH.ARM:
        rest = rest.replace("fp", "r11")

    elif ql.arch.type == QL_ARCH.MIPS:
        rest = rest.replace("fp", "s8")

    # for supporting addition of register with constant value
    elems = rest.split("+")
    elems = [elem.strip("$") for elem in elems]

    items = []
    for elem in elems:
        if elem in ql.arch.regs.register_mapping.keys():
            items.append(getattr(ql.arch.regs, elem, None))
        else:
            items.append(read_int(elem))

    addr = sum(items)

    def unpack(bs, sz):
        return {
                1: lambda x: x[0],
                2: ql.unpack16,
                4: ql.unpack32,
                8: ql.unpack64,
                }.get(sz)(bs)

    ft, sz, ct = fmt

    if ft == "i":

        for offset in range(addr, addr+ct*4, 4):
            line = disasm(ql, offset)
            if line:
                print(f"0x{line.address:x}: {line.mnemonic}\t{line.op_str}")

        print()

    else:
        lines = 1 if ct <= 4 else math.ceil(ct / 4)

        mem_read = []
        for offset in range(ct):
            # append data if read successfully, otherwise return error message
            if (data := _try_read(ql, addr+(offset*sz), sz))[0] is not None:
                mem_read.append(data[0])

            else:
                return data[1]

        for line in range(lines):
            offset = line * sz * 4
            print(f"0x{addr+offset:x}:\t", end="")

            idx = line * ql.arch.pointersize
            for each in mem_read[idx:idx+ql.arch.pointersize]:
                data = unpack(each, sz)
                prefix = "0x" if ft in ("x", "a") else ""
                pad = '0' + str(sz*2) if ft in ('x', 'a', 't') else ''
                ft = ft.lower() if ft in ("x", "o", "b", "d") else ft.lower().replace("t", "b").replace("a", "x")
                print(f"{prefix}{data:{pad}{ft}}\t", end="")

            print()

    return True


# try to read data from ql memory
def _try_read(ql: Qiling, address: int, size: int) -> Optional[bytes]:

    result = None
    err_msg = ""
    try:
        result = ql.mem.read(address, size)

    except unicorn.unicorn.UcError as err:
        if err.errno == 6: # Invalid memory read (UC_ERR_READ_UNMAPPED)
            err_msg = f"Can not access memory at address 0x{address:08x}"

    except:
        pass

    return (result, err_msg)


<<<<<<< HEAD
# divider printer
@contextmanager
def context_printer(ql: Qiling, field_name: str, ruler: str = "─"):
    cols, _ = os.get_terminal_size()

    bar = (cols - len(field_name)) // 2 - 1
    print(ruler * bar, field_name, ruler * bar)
    yield

    if "DISASM" in field_name:
        print(ruler * cols)
=======
"""
>>>>>>> 91a47327

    Context Manager for rendering UI

"""

COLORS = (color.DARKCYAN, color.BLUE, color.RED, color.YELLOW, color.GREEN, color.PURPLE, color.CYAN, color.WHITE)

# decorator function for printing divider
def context_printer(field_name, ruler="─"):
    def decorator(context_dumper):
        def wrapper(*args, **kwargs):
            height, width = get_terminal_size()
            bar = (width - len(field_name)) // 2 - 1
            print(ruler * bar, field_name, ruler * bar)
            context_dumper(*args, **kwargs)
            if "DISASM" in field_name:
                print(ruler * width)
        return wrapper
    return decorator


<<<<<<< HEAD
        if ql.arch.type == QL_ARCH.MIPS:
=======
def setup_ctx_manager(ql: Qiling) -> CtxManager:
    return {
            QL_ARCH.X86: CtxManager_X86,
            QL_ARCH.ARM: CtxManager_ARM,
            QL_ARCH.ARM_THUMB: CtxManager_ARM,
            QL_ARCH.CORTEX_M: CtxManager_ARM,
            QL_ARCH.MIPS: CtxManager_MIPS,
            }.get(ql.archtype)(ql)
>>>>>>> 91a47327


class CtxManager(object):
    def __init__(self, ql):
        self.ql = ql
        self.predictor = setup_branch_predictor(ql)

    def print_asm(self, insn: CsInsn, to_jump: Optional[bool] = None, address: int = None) -> None:

        opcode = "".join(f"{b:02x}" for b in insn.bytes)
        if self.ql.archtype in (QL_ARCH.X86, QL_ARCH.X8664):
            trace_line = f"0x{insn.address:08x} │ {opcode:20s} {insn.mnemonic:10} {insn.op_str:35s}"
        else:
            trace_line = f"0x{insn.address:08x} │ {opcode:10s} {insn.mnemonic:10} {insn.op_str:35s}"

        cursor = " "
        if self.ql.reg.arch_pc == insn.address:
            cursor = "►"

        jump_sign = " "
        if to_jump:
            jump_sign = f"{color.RED}✓{color.END}"

        print(f"{jump_sign}  {cursor}   {color.DARKGRAY}{trace_line}{color.END}")

    def dump_regs(self):
        return {reg_name: getattr(self.ql.reg, reg_name) for reg_name in self.regs}

<<<<<<< HEAD
        elif ql.arch.type == QL_ARCH.X86:
=======
    def context_reg(self, saved_states):
        return NotImplementedError
>>>>>>> 91a47327

    @context_printer("[ STACK ]")
    def context_stack(self):

        for idx in range(10):
            addr = self.ql.reg.arch_sp + idx * self.ql.pointersize
            if (val := _try_read(self.ql, addr, self.ql.pointersize)[0]):
                print(f"$sp+0x{idx*self.ql.pointersize:02x}│ [0x{addr:08x}] —▸ 0x{self.ql.unpack(val):08x}", end="")

            # try to dereference wether it's a pointer
            if (buf := _try_read(self.ql, addr, self.ql.pointersize))[0] is not None:

                if (addr := self.ql.unpack(buf[0])):

                    # try to dereference again
                    if (buf := _try_read(self.ql, addr, self.ql.pointersize))[0] is not None:
                        try:
                            s = self.ql.mem.string(addr)
                        except:
                            s = None

                        if s and s.isprintable():
                            print(f" ◂— {self.ql.mem.string(addr)}", end="")
                        else:
                            print(f" ◂— 0x{self.ql.unpack(buf[0]):08x}", end="")
            print()

    @context_printer("[ DISASM ]")
    def context_asm(self):
        # assembly before current location
        past_list = []
        cur_addr = self.ql.reg.arch_pc

<<<<<<< HEAD
        elif ql.arch.type in (QL_ARCH.ARM, QL_ARCH.CORTEX_M):
=======
        line = disasm(self.ql, cur_addr-0x10)
>>>>>>> 91a47327

        while line:
            if line.address == cur_addr:
                break

<<<<<<< HEAD
            regs_in_row = 4
            if ql.arch.type == QL_ARCH.CORTEX_M:
                regs_in_row = 3
=======
            addr = line.address + line.size
            line = disasm(self.ql, addr)
>>>>>>> 91a47327

            if not line:
                break

            past_list.append(line)

        # print four insns before current location
        for line in past_list[:-1]:
            self.print_asm(line)

        # assembly for current location

        cur_insn = disasm(self.ql, cur_addr)
        prophecy = self.predictor.predict()
        self.print_asm(cur_insn, to_jump=prophecy.going)

        # assembly after current location

        forward_insn_size = cur_insn.size
        for _ in range(5):
            forward_insn = disasm(self.ql, cur_addr+forward_insn_size)
            if forward_insn:
                self.print_asm(forward_insn)
                forward_insn_size += forward_insn.size

<<<<<<< HEAD
            print(lines.format(*_cur_regs.values()))
            print(color.GREEN, "[{cpsr[mode]} mode], Thumb: {cpsr[thumb]}, FIQ: {cpsr[fiq]}, IRQ: {cpsr[irq]}, NEG: {cpsr[neg]}, ZERO: {cpsr[zero]}, Carry: {cpsr[carry]}, Overflow: {cpsr[overflow]}".format(cpsr=get_arm_flags(ql.arch.regs.cpsr)), color.END, sep="")

    if ql.arch.type != QL_ARCH.CORTEX_M:
    # context render for Stack, skip this for CORTEX_M
        with context_printer(ql, "[ STACK ]", ruler="─"):

            for idx in range(10):
                addr = ql.arch.regs.arch_sp + idx * ql.arch.pointersize
                val = ql.mem.read(addr, ql.arch.pointersize)
                print(f"$sp+0x{idx*ql.arch.pointersize:02x}│ [0x{addr:08x}] —▸ 0x{ql.unpack(val):08x}", end="")

                # try to dereference wether it's a pointer
                if (buf := _try_read(ql, addr, ql.arch.pointersize))[0] is not None:
=======

class CtxManager_ARM(CtxManager):
    def __init__(self, ql):
        super().__init__(ql)

        self.regs = (
                "r0", "r1", "r2", "r3",
                "r4", "r5", "r6", "r7",
                "r8", "r9", "r10", "r11",
                "r12", "sp", "lr", "pc",
                )

    @staticmethod
    def get_flags(bits: int) -> Mapping[str, int]:
>>>>>>> 91a47327

        def _get_mode(bits):
            return {
                    0b10000: "User",
                    0b10001: "FIQ",
                    0b10010: "IRQ",
                    0b10011: "Supervisor",
                    0b10110: "Monitor",
                    0b10111: "Abort",
                    0b11010: "Hypervisor",
                    0b11011: "Undefined",
                    0b11111: "System",
                    }.get(bits & 0x00001f)

<<<<<<< HEAD
                        # try to dereference again
                        if (buf := _try_read(ql, addr, ql.arch.pointersize))[0] is not None:
                            try:
                                s = ql.mem.string(addr)
                            except:
                                s = None
=======
        return {
                "mode":     _get_mode(bits),
                "thumb":    bits & 0x00000020 != 0,
                "fiq":      bits & 0x00000040 != 0,
                "irq":      bits & 0x00000080 != 0,
                "neg":      bits & 0x80000000 != 0,
                "zero":     bits & 0x40000000 != 0,
                "carry":    bits & 0x20000000 != 0,
                "overflow": bits & 0x10000000 != 0,
                }
>>>>>>> 91a47327

    @context_printer("[ REGISTERS ]")
    def context_reg(self, saved_reg_dump):
        cur_regs = self.dump_regs()

        cur_regs.update({"sl": cur_regs.pop("r10")})
        cur_regs.update({"ip": cur_regs.pop("r12")})
        cur_regs.update({"fp": cur_regs.pop("r11")})

        regs_in_row = 4

        diff = None
        if saved_reg_dump is not None:
            reg_dump = copy.deepcopy(saved_reg_dump)
            reg_dump.update({"sl": reg_dump.pop("r10")})
            reg_dump.update({"ip": reg_dump.pop("r12")})
            reg_dump.update({"fp": reg_dump.pop("r11")})
            diff = [k for k in cur_regs if cur_regs[k] != reg_dump[k]]

<<<<<<< HEAD
    cursor = " "
    if ql.arch.regs.arch_pc == insn.address:
        cursor = "►"

    jump_sign = " "
    if to_jump and address != ql.arch.regs.arch_pc+4:
        jump_sign = f"{color.RED}✓{color.END}"
=======
        lines = ""
        for idx, r in enumerate(cur_regs, 1):

            line = "{}{:}: 0x{{:08x}} {}  ".format(COLORS[(idx-1) // regs_in_row], r, color.END)
>>>>>>> 91a47327

            if diff and r in diff:
                line = f"{color.UNDERLINE}{color.BOLD}{line}"

            if idx % regs_in_row == 0:
                line += "\n"

            lines += line

        print(lines.format(*cur_regs.values()))
        print(color.GREEN, "[{cpsr[mode]} mode], Thumb: {cpsr[thumb]}, FIQ: {cpsr[fiq]}, IRQ: {cpsr[irq]}, NEG: {cpsr[neg]}, ZERO: {cpsr[zero]}, Carry: {cpsr[carry]}, Overflow: {cpsr[overflow]}".format(cpsr=self.get_flags(self.ql.reg.cpsr)), color.END, sep="")


class CtxManager_MIPS(CtxManager):
    def __init__(self, ql):
        super().__init__(ql)

        self.regs = (
                "gp", "at", "v0", "v1",
                "a0", "a1", "a2", "a3",
                "t0", "t1", "t2", "t3",
                "t4", "t5", "t6", "t7",
                "t8", "t9", "sp", "s8",
                "s0", "s1", "s2", "s3",
                "s4", "s5", "s6", "s7",
                "ra", "k0", "k1", "pc",
                )

    @context_printer("[ REGISTERS ]")
    def context_reg(self, saved_reg_dump):

        cur_regs = self.dump_regs()

        cur_regs.update({"fp": cur_regs.pop("s8")})

        diff = None
        if saved_reg_dump is not None:
            reg_dump = copy.deepcopy(saved_reg_dump)
            reg_dump.update({"fp": saved_reg_dump.pop("s8")})
            diff = [k for k in cur_regs if cur_regs[k] != reg_dump[k]]

        lines = ""
        for idx, r in enumerate(cur_regs, 1):
            line = "{}{}: 0x{{:08x}} {}\t".format(COLORS[(idx-1) // 4], r, color.END)

            if diff and r in diff:
                line = f"{color.UNDERLINE}{color.BOLD}{line}"

            if idx % 4 == 0 and idx != 32:
                line += "\n"

            lines += line

        print(lines.format(*cur_regs.values()))


class CtxManager_X86(CtxManager):
    def __init__(self, ql):
        super().__init__(ql)

        self.regs = (
                "eax", "ebx", "ecx", "edx",
                "esp", "ebp", "esi", "edi",
                "eip", "ss", "cs", "ds", "es",
                "fs", "gs", "ef",
                )
    @context_printer("[ REGISTERS ]")
    def context_reg(self, saved_reg_dump):
        cur_regs = self.dump_regs()

        diff = None
        if saved_reg_dump is not None:
            reg_dump = copy.deepcopy(saved_reg_dump)
            diff = [k for k in cur_regs if cur_regs[k] != saved_reg_dump[k]]

        lines = ""
        for idx, r in enumerate(cur_regs, 1):
            if len(r) == 2:
                line = "{}{}: 0x{{:08x}} {}\t\t".format(COLORS[(idx-1) // 4], r, color.END)
            else:
                line = "{}{}: 0x{{:08x}} {}\t".format(COLORS[(idx-1) // 4], r, color.END)

            if diff and r in diff:
                line = f"{color.UNDERLINE}{color.BOLD}{line}"

            if idx % 4 == 0 and idx != 32:
                line += "\n"

            lines += line

        print(lines.format(*cur_regs.values()))
        print(color.GREEN, "EFLAGS: [CF: {flags[CF]}, PF: {flags[PF]}, AF: {flags[AF]}, ZF: {flags[ZF]}, SF: {flags[SF]}, OF: {flags[OF]}]".format(flags=get_x86_eflags(self.ql.reg.ef)), color.END, sep="")

    @context_printer("[ DISASM ]")
    def context_asm(self):
        past_list = []
        cur_addr = self.ql.reg.arch_pc

        cur_insn = disasm(self.ql, cur_addr)
        prophecy = self.predictor.predict()
        self.print_asm(cur_insn, to_jump=prophecy.going)

        # assembly before current location

        line = disasm(self.ql, cur_addr+cur_insn.size)
        acc_size = line.size + cur_insn.size

        while line and len(past_list) != 8:
            past_list.append(line)
            next_start = cur_addr + acc_size
            line = disasm(self.ql, next_start)
            acc_size += line.size

        # print four insns before current location
        for line in past_list[:-1]:
            self.print_asm(line)


class CtxManager_CORTEX_M(CtxManager):
    def __init__(self, ql):
        super().__init__(ql)

        self.regs = (
                "r0", "r1", "r2", "r3",
                "r4", "r5", "r6", "r7",
                "r8", "r9", "r10", "r11",
                "r12", "sp", "lr", "pc",
                "xpsr", "control", "primask", "basepri", "faultmask"
                )

    @context_printer("[ REGISTERS ]")
    def context_reg(self, saved_reg_dump):

        cur_regs.update({"sl": cur_regs.pop("r10")})
        cur_regs.update({"ip": cur_regs.pop("r12")})
        cur_regs.update({"fp": cur_regs.pop("r11")})

        regs_in_row = 3

        # for re-order
        cur_regs.update({"xpsr": cur_regs.pop("xpsr")})
        cur_regs.update({"control": cur_regs.pop("control")})
        cur_regs.update({"primask": cur_regs.pop("primask")})
        cur_regs.update({"faultmask": cur_regs.pop("faultmask")})
        cur_regs.update({"basepri": cur_regs.pop("basepri")})

        diff = None
        if saved_reg_dump is not None:
            reg_dump = copy.deepcopy(saved_reg_dump)
            reg_dump.update({"sl": reg_dump.pop("r10")})
            reg_dump.update({"ip": reg_dump.pop("r12")})
            reg_dump.update({"fp": reg_dump.pop("r11")})
            diff = [k for k in cur_regs if cur_regs[k] != reg_dump[k]]

        lines = ""
        for idx, r in enumerate(_cur_regs, 1):

            line = "{}{:}: 0x{{:08x}} {}  ".format(_colors[(idx-1) // regs_in_row], r, color.END)

            if _diff and r in _diff:
                line = "{}{}".format(color.UNDERLINE, color.BOLD) + line

            if idx % regs_in_row == 0:
                line += "\n"

            lines += line

        print(lines.format(cur_regs.values()))
        print(color.GREEN, "[{cpsr[mode]} mode], Thumb: {cpsr[thumb]}, FIQ: {cpsr[fiq]}, IRQ: {cpsr[irq]}, NEG: {cpsr[neg]}, ZERO: {cpsr[zero]}, Carry: {cpsr[carry]}, Overflow: {cpsr[overflow]}".format(cpsr=get_arm_flags(self.ql.reg.cpsr)), color.END, sep="")


if __name__ == "__main__":
    pass
<|MERGE_RESOLUTION|>--- conflicted
+++ resolved
@@ -139,45 +139,28 @@
     return (result, err_msg)
 
 
-<<<<<<< HEAD
-# divider printer
-@contextmanager
-def context_printer(ql: Qiling, field_name: str, ruler: str = "─"):
-    cols, _ = os.get_terminal_size()
-
-    bar = (cols - len(field_name)) // 2 - 1
-    print(ruler * bar, field_name, ruler * bar)
-    yield
-
-    if "DISASM" in field_name:
-        print(ruler * cols)
-=======
 """
->>>>>>> 91a47327
-
     Context Manager for rendering UI
-
 """
 
 COLORS = (color.DARKCYAN, color.BLUE, color.RED, color.YELLOW, color.GREEN, color.PURPLE, color.CYAN, color.WHITE)
 
 # decorator function for printing divider
-def context_printer(field_name, ruler="─"):
+def context_printer(title: str, *, footer: bool = False, ruler="─"):
     def decorator(context_dumper):
         def wrapper(*args, **kwargs):
-            height, width = get_terminal_size()
-            bar = (width - len(field_name)) // 2 - 1
-            print(ruler * bar, field_name, ruler * bar)
+            cols, _ = os.get_terminal_size()
+
+            print(title.center(cols, ruler))
             context_dumper(*args, **kwargs)
-            if "DISASM" in field_name:
-                print(ruler * width)
+
+            if footer:
+                print(ruler * cols)
+
         return wrapper
     return decorator
 
 
-<<<<<<< HEAD
-        if ql.arch.type == QL_ARCH.MIPS:
-=======
 def setup_ctx_manager(ql: Qiling) -> CtxManager:
     return {
             QL_ARCH.X86: CtxManager_X86,
@@ -185,8 +168,7 @@
             QL_ARCH.ARM_THUMB: CtxManager_ARM,
             QL_ARCH.CORTEX_M: CtxManager_ARM,
             QL_ARCH.MIPS: CtxManager_MIPS,
-            }.get(ql.archtype)(ql)
->>>>>>> 91a47327
+            }.get(ql.arch.type)(ql)
 
 
 class CtxManager(object):
@@ -197,7 +179,7 @@
     def print_asm(self, insn: CsInsn, to_jump: Optional[bool] = None, address: int = None) -> None:
 
         opcode = "".join(f"{b:02x}" for b in insn.bytes)
-        if self.ql.archtype in (QL_ARCH.X86, QL_ARCH.X8664):
+        if self.ql.arch.type in (QL_ARCH.X86, QL_ARCH.X8664):
             trace_line = f"0x{insn.address:08x} │ {opcode:20s} {insn.mnemonic:10} {insn.op_str:35s}"
         else:
             trace_line = f"0x{insn.address:08x} │ {opcode:10s} {insn.mnemonic:10} {insn.op_str:35s}"
@@ -215,12 +197,8 @@
     def dump_regs(self):
         return {reg_name: getattr(self.ql.reg, reg_name) for reg_name in self.regs}
 
-<<<<<<< HEAD
-        elif ql.arch.type == QL_ARCH.X86:
-=======
     def context_reg(self, saved_states):
         return NotImplementedError
->>>>>>> 91a47327
 
     @context_printer("[ STACK ]")
     def context_stack(self):
@@ -248,30 +226,20 @@
                             print(f" ◂— 0x{self.ql.unpack(buf[0]):08x}", end="")
             print()
 
-    @context_printer("[ DISASM ]")
+    @context_printer("[ DISASM ]", footer=True)
     def context_asm(self):
         # assembly before current location
         past_list = []
         cur_addr = self.ql.reg.arch_pc
 
-<<<<<<< HEAD
-        elif ql.arch.type in (QL_ARCH.ARM, QL_ARCH.CORTEX_M):
-=======
         line = disasm(self.ql, cur_addr-0x10)
->>>>>>> 91a47327
 
         while line:
             if line.address == cur_addr:
                 break
 
-<<<<<<< HEAD
-            regs_in_row = 4
-            if ql.arch.type == QL_ARCH.CORTEX_M:
-                regs_in_row = 3
-=======
             addr = line.address + line.size
             line = disasm(self.ql, addr)
->>>>>>> 91a47327
 
             if not line:
                 break
@@ -297,22 +265,6 @@
                 self.print_asm(forward_insn)
                 forward_insn_size += forward_insn.size
 
-<<<<<<< HEAD
-            print(lines.format(*_cur_regs.values()))
-            print(color.GREEN, "[{cpsr[mode]} mode], Thumb: {cpsr[thumb]}, FIQ: {cpsr[fiq]}, IRQ: {cpsr[irq]}, NEG: {cpsr[neg]}, ZERO: {cpsr[zero]}, Carry: {cpsr[carry]}, Overflow: {cpsr[overflow]}".format(cpsr=get_arm_flags(ql.arch.regs.cpsr)), color.END, sep="")
-
-    if ql.arch.type != QL_ARCH.CORTEX_M:
-    # context render for Stack, skip this for CORTEX_M
-        with context_printer(ql, "[ STACK ]", ruler="─"):
-
-            for idx in range(10):
-                addr = ql.arch.regs.arch_sp + idx * ql.arch.pointersize
-                val = ql.mem.read(addr, ql.arch.pointersize)
-                print(f"$sp+0x{idx*ql.arch.pointersize:02x}│ [0x{addr:08x}] —▸ 0x{ql.unpack(val):08x}", end="")
-
-                # try to dereference wether it's a pointer
-                if (buf := _try_read(ql, addr, ql.arch.pointersize))[0] is not None:
-=======
 
 class CtxManager_ARM(CtxManager):
     def __init__(self, ql):
@@ -327,7 +279,6 @@
 
     @staticmethod
     def get_flags(bits: int) -> Mapping[str, int]:
->>>>>>> 91a47327
 
         def _get_mode(bits):
             return {
@@ -342,14 +293,6 @@
                     0b11111: "System",
                     }.get(bits & 0x00001f)
 
-<<<<<<< HEAD
-                        # try to dereference again
-                        if (buf := _try_read(ql, addr, ql.arch.pointersize))[0] is not None:
-                            try:
-                                s = ql.mem.string(addr)
-                            except:
-                                s = None
-=======
         return {
                 "mode":     _get_mode(bits),
                 "thumb":    bits & 0x00000020 != 0,
@@ -360,7 +303,6 @@
                 "carry":    bits & 0x20000000 != 0,
                 "overflow": bits & 0x10000000 != 0,
                 }
->>>>>>> 91a47327
 
     @context_printer("[ REGISTERS ]")
     def context_reg(self, saved_reg_dump):
@@ -380,20 +322,10 @@
             reg_dump.update({"fp": reg_dump.pop("r11")})
             diff = [k for k in cur_regs if cur_regs[k] != reg_dump[k]]
 
-<<<<<<< HEAD
-    cursor = " "
-    if ql.arch.regs.arch_pc == insn.address:
-        cursor = "►"
-
-    jump_sign = " "
-    if to_jump and address != ql.arch.regs.arch_pc+4:
-        jump_sign = f"{color.RED}✓{color.END}"
-=======
         lines = ""
         for idx, r in enumerate(cur_regs, 1):
 
             line = "{}{:}: 0x{{:08x}} {}  ".format(COLORS[(idx-1) // regs_in_row], r, color.END)
->>>>>>> 91a47327
 
             if diff and r in diff:
                 line = f"{color.UNDERLINE}{color.BOLD}{line}"
@@ -487,7 +419,7 @@
         print(lines.format(*cur_regs.values()))
         print(color.GREEN, "EFLAGS: [CF: {flags[CF]}, PF: {flags[PF]}, AF: {flags[AF]}, ZF: {flags[ZF]}, SF: {flags[SF]}, OF: {flags[OF]}]".format(flags=get_x86_eflags(self.ql.reg.ef)), color.END, sep="")
 
-    @context_printer("[ DISASM ]")
+    @context_printer("[ DISASM ]", footer=True)
     def context_asm(self):
         past_list = []
         cur_addr = self.ql.reg.arch_pc
@@ -566,4 +498,4 @@
 
 
 if __name__ == "__main__":
-    pass
+    pass