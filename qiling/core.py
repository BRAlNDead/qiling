#!/usr/bin/env python3
#
# Cross Platform and Multi Architecture Advanced Binary Emulation Framework
#

from configparser import ConfigParser
import ntpath, os, pickle, platform
import io
# See https://stackoverflow.com/questions/39740632/python-type-hinting-without-cyclic-imports
from typing import Dict, List, Union
from typing import TYPE_CHECKING
if TYPE_CHECKING:
    from .arch.register import QlRegisterManager
    from .arch.arch import QlArch
    from .os.os import QlOs
    from .os.memory import QlMemoryManager
    from .loader.loader import QlLoader

from .const import QL_ARCH_ENDIAN, QL_ENDIAN, QL_OS
from .exception import QlErrorFileNotFound, QlErrorArch, QlErrorOsType, QlErrorOutput
from .utils import *
from .core_struct import QlCoreStructs
from .core_hooks import QlCoreHooks
from .__version__ import __version__

# Mixin Pattern
class Qiling(QlCoreHooks, QlCoreStructs):    
    def __init__(
            self,
            argv=None,
            rootfs=None,
            env=None,
            code=None,
            shellcoder=None,
            ostype=None,
            archtype=None,
            bigendian=False,
            output=None,
            verbose=1,
            profile=None,
            console=True,
            log_file=None,
            log_override=None,
            log_plain=False,
            libcache = False,
            multithread = False,
            filter = None,
            stop_on_stackpointer = False,
            stop_on_exit_trap = False,
            stdin=0,
            stdout=0,
            stderr=0,
    ):
        """ Create a Qiling instance.

            For each argument or property, please refer to its docstring. e.g. Qiling.multithread.__doc__

            The only exception is "bigendian" parameter, see Qiling.archendian.__doc__ for details.
        """

        ##################################
        # Definition during ql=Qiling()  #
        ##################################
        self._argv = argv
        self._rootfs = rootfs
        self._env = env if env else {}
        self._code = code
        self._shellcoder = shellcoder
        self._ostype = ostype
        self._archtype = archtype
        self._archendian = None
        self._archbit = None
        self._pointersize = None
        self._profile = profile
        self._console = console
        self._log_file = log_file
        self._multithread = multithread
        self._log_file_fd = None
        self._log_filter = None
        self._log_override = log_override
        self._log_plain = log_plain
        self._filter = filter
        self._platform = ostype_convert(platform.system().lower())
        self._internal_exception = None
        self._uc = None
        self._stop_options = QlStopOptions(stackpointer=stop_on_stackpointer, exit_trap=stop_on_exit_trap)

        ##################################
        # Definition after ql=Qiling()   #
        ##################################
        self._stdin = stdin
        self._stdout = stdout
        self._stderr = stderr
        self._output = output
        self._verbose = verbose
        self._libcache = libcache
        self._patch_bin = []
        self._patch_lib = []
        self._debug_stop = False
        self._debugger = None
        self._root = False

        ###############################
        # Properties configured later #
        ###############################
        self.entry_point = None
        self.exit_point = None
        self.timeout = None
        self.count = None
        self._initial_sp = None


        """
        Qiling Framework Core Engine
        """
        ##############
        # Shellcode? #
        ##############

        # for Legacy
        if self._shellcoder:
            self._code = self._shellcoder

        if self._code or (self._archtype and type(self._archtype) == str):
            if (self._archtype and type(self._archtype) == str):
                self._archtype = arch_convert(self._archtype.lower())

            if (self._ostype and type(self._ostype) == str):
                self._ostype = ostype_convert(self._ostype.lower())

            self._argv = ["qilingcode"]
            if self._rootfs is None:
                self._rootfs = "."

        # file check
        if self._code is None:
            if not os.path.exists(str(self._argv[0])):
                raise QlErrorFileNotFound("Target binary not found")
            if not os.path.exists(self._rootfs):
                raise QlErrorFileNotFound("Target rootfs not found")

        self._path = (str(self._argv[0]))
        self._targetname = ntpath.basename(self._argv[0])

        ##########
        # Loader #
        ##########
        if self._code is None:
            guessed_archtype, guessed_ostype, guessed_archendian = ql_guess_emu_env(self._path)
            if self._ostype is None:
                self._ostype = guessed_ostype
            if self._archtype is None:
                self._archtype = guessed_archtype
            if self.archendian is None:
                self._archendian = guessed_archendian

            if not ql_is_valid_ostype(self._ostype):
                raise QlErrorOsType("Invalid OSType")

            if not ql_is_valid_arch(self._archtype):
                raise QlErrorArch("Invalid Arch %s" % self._archtype)

        self._loader = loader_setup(self._ostype, self)

        #####################
        # Profile & Logging #
        #####################
        self._profile, debugmsg = profile_setup(self.ostype, self.profile, self)

        # Log's configuration

        # Setup output mode.
        self._output = output_convert(self._output)

        self._log_file_fd, self._log_filter = ql_setup_logger(self,
                                                              self._log_file,
                                                              self._console,
                                                              self._filter,
                                                              self._multithread,
                                                              self._log_override,
                                                              self._log_plain)

        self.log.setLevel(ql_resolve_logger_level(self._output, self._verbose))

        # Now that the logger is configured, we can log profile debug msg:
        self.log.debug(debugmsg)

        ########################
        # Archbit & Endianness #
        ########################
        self._archbit = ql_get_arch_bits(self._archtype)
        self._pointersize = (self.archbit // 8)  

        # Endian for shellcode needs to set manually
        if self._code:
            self._archendian = QL_ENDIAN.EL
            if bigendian == True and self._archtype in (QL_ARCH_ENDIAN):
                self._archendian = QL_ENDIAN.EB

        # Once we finish setting up archendian and arcbit, we can init QlCoreStructs.
        QlCoreStructs.__init__(self, self._archendian, self._archbit)

        ##############
        # Components #
        ##############
        self._mem = component_setup("os", "memory", self)
        self._reg = component_setup("arch", "register", self)
        self._arch = arch_setup(self.archtype, self)
        
        # Once we finish setting up arch layer, we can init QlCoreHooks.
        self.uc = self.arch.init_uc
        QlCoreHooks.__init__(self, self.uc)

        self._os = os_setup(self.archtype, self.ostype, self)

        # Run the loader
        self.loader.run()

        # Setup Outpt
        self.os.utils.setup_output()

        # Add extra guard options when configured to do so
        self._init_stop_guard()


    #####################
    # Qiling Components #
    #####################

    @property
    def mem(self) -> "QlMemoryManager":
        """ Qiling memory manager.

            Example: ql.mem.read(0xdeadbeaf, 4)
        """
        return self._mem

    @property
    def reg(self) -> "QlRegisterManager":
        """ Qiling register manager.

            Example: ql.reg.eax = 1
        """
        return self._reg

    @property
    def arch(self) -> "QlArch":
        """ Qiling architecture layer.

            Also see qiling/arch/<arch>.py
        """
        return self._arch

    @property
    def loader(self) -> "QlLoader":
        """ Qiling loader layer.

            Also see qiling/loader/<filetype>.py
        """
        return self._loader

    @property
    def os(self) -> "QlOs":
        """ Qiling os layer.

            Also see qiling/os/<os>/<os>.py
        """
        return self._os

    @property
    def log(self) -> logging.Logger:
        """ Returns the logger this Qiling instance uses.

            You can override this log by passing `log_override=your_log` to Qiling.__init__

            Type: logging.Logger
            Example: ql.log.info("This goes to terminal")
        """
        return self._log_file_fd

    ##################
    # Qiling Options #
    ##################

    # If an option doesn't have a setter, it means that it can be only set during Qiling.__init__
    @property
    def console(self) -> bool:
        """ Specify whether enabling console output. 

            Type: bool
            Example: Qiling(console=True)
        """
        return self._console

    @property
    def log_file(self) -> str:
        """ Log to a file.

            Type: str
            Example: Qiling(log_file="./ql.log")
        """
        return self._log_file

    @property
    def multithread(self) -> bool:
        """ Specify whether multithread has been enabled.

            WARNING: This property shouldn't be set after Qiling.__init__.

            Type: bool
            Example: Qiling(multithread=True)
        """
        return self._multithread

    @property
    def profile(self) -> ConfigParser:
        """ Program profile. See qiling/profiles/*.ql for details.

            Note: Please pass None or the path string to Qiling.__init__.

            Type: ConfigParser
            Value: str
            Example: Qiling(profile="profiles/dos.ql")
        """
        return self._profile

    @property
    def argv(self) -> List[str]:
        """ The program argv.

            Type: List[str]
            Example: Qiling(argv=['/bin/ls', '-a'])
        """
        return self._argv

    @property
    def rootfs(self) -> str:
        """ The program rootfs. For some common rootfs, see examples/rootfs/ for details.

            Type: str
            Example: Qiling(argv=['/bin/ls', '-a'], rootfs='examples/rootfs/x8664_linux/')
        """
        return self._rootfs

    @property
    def env(self) -> Dict[str, str]:
        """ The program environment variables.

            Type: Dict[str, str]
            Example: Qiling(env={"LC_ALL" : "en_US.UTF-8"})
        """
        return self._env

    @property
    def ostype(self) -> QL_OS:
        """ The emulated os type.

            Note: Please pass None or one of the strings below to Qiling.__init__.
                  If you use shellcode, you must specify ostype and archtype manually.

            Type: int.
            Values:
              - "macos" : macOS.
              - "darwin" : an alias to "macos".
              - "freebsd" : FreeBSD
              - "windows" : Windows
              - "uefi" : UEFI
              - "dos" : DOS
            Example: Qiling(code=b"\x90", ostype="macos", archtype="x8664", bigendian=False)
        """
        return self._ostype

    @property
    def archtype(self) -> QL_ARCH:
        """ The emulated architecture type.

            Note: Please pass None or one of the strings below to Qiling.__init__.
                  If you use shellcode, you must specify ostype and archtype manually.

            Type: int
            Values:
              - "x86" : x86_32
              - "x8664" : x86_64
              - "mips" : MIPS
              - "arm" : ARM
              - "arm_thumb" : ARM with thumb mode.
              - "arm64" : ARM64
              - "a8086" : 8086
            Example: Qiling(code=b"\x90", ostype="macos", archtype="x8664", bigendian=False)
        """
        return self._archtype

    @property
    def archendian(self) -> QL_ENDIAN:
        """ The architecure endian.

            Note: Please pass "bigendian=True" or "bingendian=False" to set this property.
                  This option only takes effect for shellcode.

            Type: int
            Example: Qiling(code=b"\x90", ostype="macos", archtype="x8664", bigendian=False)
        """
        return self._archendian

    @property
    def archbit(self) -> int:
        """ The bits of the current architecutre.

            Type: int
        """
        return self._archbit

    @property
    def pointersize(self) -> int:
        """ The pointer size of current architecture.

            Type: int
        """
        return self._pointersize

    @property
    def code(self) -> bytes:
        """ The shellcode to execute.

            Note: It can't be used with "argv" parameter.

            Type: bytes
            Example: Qiling(code=b"\x90", ostype="macos", archtype="x8664", bigendian=False)
        """
        return self._code

    @property
    def path(self) -> str:
        """ The file path of the executable.

            Type: str
        """
        return self._path

    @property
    def targetname(self) -> str:
        """ The target name of the executable. e.g. "c.exe" in "a\b\c.exe"

            Type: str
        """
        return self._targetname

    @property
    def platform(self):
        """ Specify current platform where Qiling runs on.

            Type: int
            Values: All possible values from platform.system()
        """
        return self._platform

    @platform.setter
    def platform(self, value):
        if type(value) is str:
            self._platform = ostype_convert(value.lower())
        else:
            self._platform = value

    @property
    def internal_exception(self) -> Exception:
        """ Internal exception catched during Unicorn callback. Not intended for regular users.

            Type: Exception
        """
        return self._internal_exception

    @property
    def stdin(self) -> io.IOBase:
        """ Stdin of the program. Can be any object which implements (even part of) io.IOBase.

            Type: io.Base
            Example: - ql = Qiling(stdin=sys.stdin)
                     - ql.stdin = sys.stdin
        """
        return self._stdin

    @stdin.setter
    def stdin(self, s):
        self._stdin = s

    @property
    def stdout(self) -> io.IOBase:
        """ Stdout of the program. Can be any object which implements (even part of) io.IOBase.

            Type: io.Base
            Example: - ql = Qiling(stdout=sys.stdout)
                     - ql.stdout = sys.stdout
        """
        return self._stdout

    @stdout.setter
    def stdout(self, s):
        self._stdout = s

    @property
    def stderr(self) -> io.IOBase:
        """ Stdout of the program. Can be any object which implements (even part of) io.IOBase.

            Type: io.Base
            Example: - ql = Qiling(stderr=sys.stderr)
                     - ql.stderr = sys.stderr
        """
        return self._stderr

    @stderr.setter
    def stderr(self, s):
        self._stderr = s

    @property
    def libcache(self) -> bool:
        """ Whether cache dll files. Only take effect in Windows emulation.

            Type: bool
            Example: - ql = Qiling(libcache=False)
                     - ql.libcache = True
        """
        return self._libcache

    @libcache.setter
    def libcache(self, lc):
        self._libcache = lc

    @property
    def output(self) -> int:
        """ Specify the qiling output. See Qiling.verbose.__doc__ for details.

            Note: Please pass None or one of the strings below to Qiling.__init__.

            Type: int
            Values:
              - "default": equals to "output=None", do nothing.
              - "off": an alias to "default".
              - "debug": set the log level to logging.DEBUG.
              - "disasm": diasm each executed instruction.
              - "dump": the most verbose output, dump registers and diasm the function blocks.
            Example: - ql = Qiling(output="off")
                     - ql.output = "off"
        """
        return self._output

    @output.setter
    def output(self, op):
        if type(op) is str:
            self._output = output_convert(op)
        else:
            self._output = op
        self.log.setLevel(ql_resolve_logger_level(self._output, self._verbose))
        self.os.utils.setup_output()

    @property
    def verbose(self):
        """ Set the verbose level.

            If you set "ql.output" to "default" or "off", you can set logging level dynamically by
            changing "ql.verbose".

            Type: int
            Values:
              - 0  : logging.WARNING, almost no additional logs except the program output.
              - >=1: logging.INFO, the default logging level.
              - >=4: logging.DEBUG.
            Example: - ql = Qiling(verbose=5)
                     - ql.verbose = 0
        """
        return self._verbose

    @verbose.setter
    def verbose(self, v):
        self._verbose = v
        self.log.setLevel(ql_resolve_logger_level(self._output, self._verbose))
        self.os.utils.setup_output()

    @property
    def patch_bin(self) -> list:
        """ Return the patches for binary.

            Type: list
        """
        return self._patch_bin

    @property
    def patch_lib(self) -> list:
        """ Return the patches for library.

            Type: list
        """
        return self._patch_lib

    @property
    def debug_stop(self) -> bool:
        """ Stop if some syscalls is not implemented.

            Note: This option is broken on some archs.

            Type: bool
            Example: ql.debug_stop = True
        """
        return self._debug_stop

    @debug_stop.setter
    def debug_stop(self, ds):
        self._debug_stop = ds

    @property
    def debugger(self) -> Union[str, bool]:
        """ Enable debugger.

            Type: debugger instance
            Values:
              - "gdb": enable gdb.
              - True : an alias to "gdb".
              - "gdb:0.0.0.0:1234" : gdb which listens on 0.0.0.0:1234
              - "qdb": enable qdb.
              - "qdb:rr": enable qdb with reverse debugging support.
            Example: ql.debugger = True
                     ql.debugger = "qdb"
        """
        return self._debugger

    @debugger.setter
    def debugger(self, dbger):
        self._debugger = dbger

    @property
    def root(self) -> bool:
        """ Whether run current program as root?

            Type: bool
            Examples: ql.root = True
        """
        return self._root

    @root.setter
    def root(self, root):
        self._root = root

    @property
    def filter(self) -> str:
        """ Filter logs with regex.
<<<<<<< HEAD
            
            Type: str
            Example: - Qiling(filter=r'^exit')
                     - ql.filter = r'^open'
=======

            Type: List[str]
            Example: - Qiling(filters=[r'^exit'])
                     - ql.filters = [r'^open']
>>>>>>> e1670bda
        """
        return self._filter

    @filter.setter
    def filter(self, ft):
        self._filter = ft
        if self._log_filter is None:
            self._log_filter = RegexFilter(ft)
            self.log.addFilter(self._log_filter)
        else:
            self._log_filter.update_filter(ft)

    @property
    def uc(self):
        """ Raw uc instance.

            Type: Uc
        """
        return self._uc

    @uc.setter
    def uc(self, u):
        self._uc = u

    @property
    def stop_options(self) -> "QlStopOptions":
        """ The stop options configured:
            - stackpointer: Stop execution on a negative stackpointer
            - exit_trap: Stop execution when the ip enters a guarded region
            - any: Is any of the options enabled?

        Returns:
            QlStopOptions: What stop options are configured
        """
        return self._stop_options

    def __enable_bin_patch(self):
        for addr, code in self.patch_bin:
            self.mem.write(self.loader.load_address + addr, code)


    def enable_lib_patch(self):
        for addr, code, filename in self.patch_lib:
            try:
                self.mem.write(self.mem.get_lib_base(filename) + addr, code)
            except:
                raise RuntimeError("Fail to patch %s at address 0x%x" % (filename, addr))

    def _init_stop_guard(self):
        if not self.stop_options.any:
            return

        # Allocate a guard page, we need this in both cases
        # On a negative stack pointer, we still need a return address (otherwise we end up at 0)
        # Make sure it is not close to the heap (PE), otherwise the heap cannot grow
        self._exit_trap_addr = self.mem.find_free_space(0x1000, min_addr=0x9000000, alignment=0x10)
        self.mem.map(self._exit_trap_addr, 0x1000, info='[Stop guard]')

        # Stop on a negative stack pointer
        if self.stop_options.stackpointer:
            def _check_sp(ql, address, size):
                if not ql.loader.skip_exit_check:
                    sp = ql._initial_sp - ql.reg.arch_sp
                    if sp < 0:
                        self.log.info('Process returned from entrypoint (stackpointer)!')
                        ql.emu_stop()

            self.hook_code(_check_sp)

        # Stop when running to exit trap address
        if self.stop_options.exit_trap:
            def _exit_trap(ql):
                self.log.info('Process returned from entrypoint (exit_trap)!')
                ql.emu_stop()

            self.hook_address(_exit_trap, self._exit_trap_addr)

    def write_exit_trap(self):
        self._initial_sp = self.reg.arch_sp
        if self.stop_options.any:
            if not self.loader.skip_exit_check:
                self.log.debug(f'Setting up exit trap at 0x{hex(self._exit_trap_addr)}')
                self.stack_write(0, self._exit_trap_addr)
            elif self.stop_options.exit_trap:
                self.log.debug(f'Loader {self.loader} requested to skip exit_trap!')


    ###############
    # Qiling APIS #
    ###############

    # Emulate the binary from begin until @end, with timeout in @timeout and
    # number of emulated instructions in @count
    def run(self, begin=None, end=None, timeout=0, count=0):
        # replace the original entry point, exit point, timeout and count
        self.entry_point = begin
        self.exit_point = end
        self.timeout = timeout
        self.count = count
        self.write_exit_trap()

        # init debugger
        if self._debugger != False and self._debugger != None:
            self._debugger = debugger_setup(self._debugger, self)

        # patch binary
        self.__enable_bin_patch()

        # emulate the binary
        self.os.run()

        # run debugger
        if self._debugger != False and self._debugger != None:
            self._debugger.run()


    # patch code to memory address
    def patch(self, addr, code, file_name=b''):
        if file_name == b'':
            self.patch_bin.append((addr, code))
        else:
            self.patch_lib.append((addr, code, file_name.decode()))


    # save all qiling instance states
    def save(self, reg=True, mem=True, fd=False, cpu_context=False, os_context=False, loader=False, snapshot=None):
        saved_states = {}

        if reg == True:
            saved_states.update({"reg": self.reg.save()})

        if mem == True:
            saved_states.update({"mem": self.mem.save()})

        if fd == True: 
            saved_states.update({"fd": self.os.fd.save()})

        if cpu_context == True:
            saved_states.update({"cpu_context": self.arch.context_save()})

        if os_context == True:
            saved_states.update({"os_context": self.os.save()})

        if loader == True:
            saved_states.update({"loader": self.loader.save()})

        if snapshot != None:
            with open(snapshot, "wb") as save_state:
                pickle.dump(saved_states, save_state)
        else:
            return saved_states


    # restore states qiling instance from saved_states
    def restore(self, saved_states=None, snapshot=None):

        # snapshot will be ignored if saved_states is set
        if saved_states == None and snapshot != None:
            with open(snapshot, "rb") as load_state:
                saved_states = pickle.load(load_state)

        if "cpu_context" in saved_states:
            self.arch.context_restore(saved_states["cpu_context"])

        if "reg" in saved_states:
            self.reg.restore(saved_states["reg"])

        if "mem" in saved_states:
            self.mem.restore(saved_states["mem"])

        if "fd" in saved_states:
            self.os.fd.restore(saved_states["fd"])

        if "os_context" in saved_states:
            self.os.restore(saved_states["os_context"])

        if "loader" in saved_states:
            self.loader.restore(saved_states["loader"])


    # Either hook or replace syscall/api with custom api/syscall
    #  - if intercept is None, replace syscall with custom function
    #  - if intercept is ENTER/EXIT, hook syscall at enter/exit with custom function
    # If replace function name is needed, first syscall must be available
    # - ql.set_syscall(0x04, my_syscall_write)
    # - ql.set_syscall("write", my_syscall_write)
    # TODO: Add correspoinding API in ql.os!
    def set_syscall(self, target_syscall, intercept_function, intercept = None):
        self.os.set_syscall(target_syscall, intercept_function, intercept)


    # Either replace or hook API
    #  - if intercept is None, replace API with custom function
    #  - if intercept is ENTER/EXIT, hook API at enter/exit with custom function
    def set_api(self, api_name, intercept_function, intercept = None):
        self.os.set_api(api_name, intercept_function, intercept)
 

    # Map "ql_path" to any objects which implements QlFsMappedObject.
    def add_fs_mapper(self, ql_path, real_dest):
        self.os.fs_mapper.add_fs_mapping(ql_path, real_dest)


    # push to stack bottom, and update stack register
    def stack_push(self, data):
        return self.arch.stack_push(data)


    # pop from stack bottom, and update stack register
    def stack_pop(self):
        return self.arch.stack_pop()


    # read from stack, at a given offset from stack bottom
    # NOTE: unlike stack_pop(), this does not change stack register
    def stack_read(self, offset):
        return self.arch.stack_read(offset)


    # write to stack, at a given offset from stack bottom
    # NOTE: unlike stack_push(), this does not change stack register
    def stack_write(self, offset, data):
        return self.arch.stack_write(offset, data)


    # Assembler/Diassembler API
    @property
    def assembler(self):
        return self.create_assembler()


    @property
    def disassembler(self):
        return self.create_disassembler()


    def create_disassembler(self):
        return self.arch.create_disassembler()


    def create_assembler(self):
        return self.arch.create_assembler()

    # stop emulation
    def emu_stop(self):
        self.uc.emu_stop()


    # start emulation
    def emu_start(self, begin, end, timeout=0, count=0):
        self.uc.emu_start(begin, end, timeout, count)

        if self._internal_exception != None:
            raise self._internal_exception<|MERGE_RESOLUTION|>--- conflicted
+++ resolved
@@ -642,17 +642,9 @@
     @property
     def filter(self) -> str:
         """ Filter logs with regex.
-<<<<<<< HEAD
-            
-            Type: str
-            Example: - Qiling(filter=r'^exit')
-                     - ql.filter = r'^open'
-=======
-
             Type: List[str]
             Example: - Qiling(filters=[r'^exit'])
                      - ql.filters = [r'^open']
->>>>>>> e1670bda
         """
         return self._filter
 
