#!/usr/bin/env python3
# 
# Cross Platform and Multi Architecture Advanced Binary Emulation Framework
#

"""
This module is intended for general purpose functions that are only used in qiling.os
"""

from typing import Any, MutableMapping, Mapping, Optional, Sequence, MutableSequence, Tuple
from os.path import basename
from uuid import UUID
import ctypes

from unicorn import UcError

from qiling import Qiling
from qiling.os.const import POINTER
from qiling.os.windows.fncc import STDCALL
from qiling.os.windows.wdk_const import *
from qiling.os.windows.structs import *
from qiling.utils import verify_ret

class QlOsUtils:

    ELLIPSIS_PREF = r'__qlva_'

    def __init__(self, ql: Qiling):
        self.ql = ql

        self.md = None
        self._disasm_hook = None
        self._block_hook = None

        # We can save every syscall called
        self.syscalls = {}
        self.syscalls_counter = 0
        self.appeared_strings = {}

    def clear_syscalls(self):
        self.syscalls = {}
        self.syscalls_counter = 0
        self.appeared_strings = {}

    def _call_api(self, address: int, name: str, params: Mapping, retval: Any, retaddr: int):
        if name.startswith("hook_"):
            name = name[5:]

        self.syscalls.setdefault(name, []).append({
            "params": params,
            "retval": retval,
            "address": address,
            "retaddr": retaddr,
            "position": self.syscalls_counter
        })

        self.syscalls_counter += 1

    def string_appearance(self, string):
        strings = string.split(" ")
        for string in strings:
            val = self.appeared_strings.get(string, set())
            val.add(self.syscalls_counter)
            self.appeared_strings[string] = val

    @staticmethod
    def read_string(ql: Qiling, address: int, terminator: str) -> str:
        result = ""
        charlen = len(terminator)

        char = ql.mem.read(address, charlen)

        while char.decode(errors="ignore") != terminator:
            address += charlen
            result += char.decode(errors="ignore")
            char = ql.mem.read(address, charlen)

        return result

    def read_wstring(self, address: int) -> str:
        s = QlOsUtils.read_string(self.ql, address, '\x00\x00')

        # We need to remove \x00 inside the string. Compares do not work otherwise
        s = s.replace("\x00", "")
        self.string_appearance(s)

        return s

    def read_cstring(self, address: int) -> str:
        s = QlOsUtils.read_string(self.ql, address, '\x00')

        self.string_appearance(s)

        return s

    def read_guid(self, address: int) -> UUID:
        raw_guid = self.ql.mem.read(address, 16)

        return UUID(bytes_le=bytes(raw_guid))

    def print_function(self, address: int, fname: str, params: Mapping[str, Any], ret: Optional[int], passthru: bool = False):
        if fname.startswith('hook_'):
            fname = fname[5:]

        def __dqstr(s: str) -> str:
            return f'"{repr(s)[1:-1]}"'

        def _parse_param(param: Tuple[str, Any]):
            name, value = param

            nrep = '' if name.startswith(QlOsUtils.ELLIPSIS_PREF) else f'{name:s} = ' 

            if type(value) is str:
                vrep = f'{__dqstr(value)}'
            elif type(value) is bytearray:
                vrep = f'{__dqstr(value.decode("utf-8"))}'
            elif type(value) is tuple:
                vrep = f'{__dqstr(value[1])}'
            else:
                # default to hexadecimal representation
                vrep = f'{value:#x}'

            return f'{nrep}{vrep}'

        # arguments list
        fargs = ', '.join(_parse_param(param) for param in params.items())

        # optional prefixes and suffixes
        fret = f' = {ret:#x}' if ret is not None else ''
        fpass = f' (PASSTHRU)' if passthru else ''
        faddr = f'{address:#0{self.ql.archbit // 4 + 2}x}: ' if self.ql.output == QL_OUTPUT.DEBUG else ''

        log = f'{faddr}{fname}({fargs}){fret}{fpass}'

        if self.ql.output == QL_OUTPUT.DEBUG:
            self.ql.log.debug(log)
        else:
            self.ql.log.info(log)

<<<<<<< HEAD
    def vprintf(self, address, fmt, params_addr, name, wstring=False):
        count = fmt.count("%")
        params = []
        if count > 0:
            for i in range(count):
                param = self.ql.mem.read(params_addr + i * self.ql.pointersize, self.ql.pointersize)
                params.append(
                    self.ql.unpack(param)
                )
        return self.printf(address, fmt, params, name, wstring)

    def printf(self, address, fmt, params, name, wstring=False):
        if len(params) > 0:
            formats = fmt.split("%")[1:]
            index = 0
            for f in formats:
                if f.startswith("s"):
                    if wstring:
                        params[index] = self.read_wstring(params[index])
                    else:
                        params[index] = self.read_cstring(params[index])
                index += 1

            output = '%s(format = %s' % (name, repr(fmt))
            for each in params:
                if type(each) == str:
                    output += ', "%s"' % each
                else:
                    output += ', 0x%0.2x' % each
            output += ')'
            fmt = fmt.replace("%llx", "%x")
            stdout = fmt % tuple(params)
            output += " = 0x%x" % len(stdout)
        else:
            output = '%s(format = %s) = 0x%x' % (name, repr(fmt), len(fmt))
            stdout = fmt
        self.ql.log.info(output)
        self.ql.os.stdout.write(bytes(stdout, 'utf-8'))
        return len(stdout), stdout

    def lsbmsb_convert(self, sc, size=4):
        split_bytes = []
        n = size
        for index in range(0, len(sc), n):
            split_bytes.append((sc[index: index + n])[::-1])

        ebsc = b""
        for i in split_bytes:
            ebsc += i

        return ebsc

    def convert_path(self, rootfs, cwd, path):
        if  (self.ql.ostype == self.ql.platform ) \
            or (self.ql.ostype in [QL_OS.LINUX, QL_OS.MACOS, QL_OS.FREEBSD] and self.ql.platform in [QL_OS.LINUX, QL_OS.MACOS, QL_OS.FREEBSD]):
            return PathUtils.convert_for_native_os(rootfs, cwd, path)
        elif self.ql.ostype in [QL_OS.LINUX, QL_OS.MACOS, QL_OS.FREEBSD] and self.ql.platform == QL_OS.WINDOWS:
            return PathUtils.convert_posix_to_win32(rootfs, cwd, path)
        elif self.ql.ostype == QL_OS.WINDOWS and self.ql.platform in [QL_OS.LINUX, QL_OS.MACOS, QL_OS.FREEBSD]:
            return PathUtils.convert_win32_to_posix(rootfs, cwd, path)
        else:
            return None
    
    def transform_to_link_path(self, path):
        if self.ql.multithread:
            cur_path = self.ql.os.thread_management.cur_thread.current_path
        else:
            cur_path = self.ql.os.current_path
=======
    def __common_printf(self, format: str, args: MutableSequence, wstring: bool):
        fmtstr = format.split("%")[1:]
        read_string = self.read_wstring if wstring else self.read_cstring
>>>>>>> 633f09e4

        for i, f in enumerate(fmtstr):
            if f.startswith("s"):
                args[i] = read_string(args[i])

        out = format.replace(r'%llx', r'%x')
        out = out.replace(r'%p', r'%#x')

        return out % tuple(args)

    def va_list(self, format: str, ptr: int) -> MutableSequence[int]:
        count = format.count("%")

        return [self.ql.unpack(self.ql.mem.read(ptr + i * self.ql.pointersize, self.ql.pointersize)) for i in range(count)]

    def sprintf(self, buff: int, format: str, args: MutableSequence, wstring: bool = False) -> int:
        out = self.__common_printf(format, args, wstring)
        enc = 'utf-16le' if wstring else 'utf-8'

        self.ql.mem.write(buff, (out + '\x00').encode(enc))

        return len(out)

    def printf(self, format: str, args: MutableSequence, wstring: bool = False) -> int:
        out = self.__common_printf(format, args, wstring)
        enc = 'utf-8'

        self.ql.os.stdout.write(out.encode(enc))

        return len(out)

    def update_ellipsis(self, params: MutableMapping, args: Sequence) -> None:
        params.update((f'{QlOsUtils.ELLIPSIS_PREF}{i}', a) for i, a in enumerate(args))

    def exec_arbitrary(self, start: int, end: int):
        old_sp = self.ql.reg.arch_sp

        # we read where this hook is supposed to return
        ret = self.ql.stack_read(0)

        def restore(ql: Qiling):
            self.ql.log.debug(f"Executed code from {start:#x} to {end:#x}")
            # now we can restore the register to be where we were supposed to
            old_hook_addr = ql.reg.arch_pc
            ql.reg.arch_sp = old_sp + ql.pointersize
            ql.reg.arch_pc = ret
            # we want to execute the code once, not more
            ql.hook_address(lambda q: None, old_hook_addr)

        # we have to set an address to restore the registers
        self.ql.hook_address(restore, end, )
        # we want to rewrite the return address to the function
        self.ql.stack_write(0, start)

    def get_offset_and_name(self, addr: int) -> Tuple[int, str]:
        for begin, end, _, name in self.ql.mem.map_info:
            if begin <= addr < end:
                return addr - begin, basename(name)

        return addr, '-'

    def disassembler(self, ql, address, size):
        tmp = self.ql.mem.read(address, size)

        if not self.md:
            self.md = self.ql.create_disassembler()
        elif self.ql.archtype == QL_ARCH.ARM: # Update disassembler for arm considering thumb swtich.
            self.md = self.ql.create_disassembler()

        insn = self.md.disasm(tmp, address)
        opsize = int(size)

        offset, name = self.get_offset_and_name(address)
        log_data = '0x%0*x {%-20s + 0x%06x}   ' % (self.ql.archbit // 4, address, name, offset)

        temp_str = ""
        for i in tmp:
            temp_str += ("%02x " % i)
        log_data += temp_str.ljust(30)

        first = True
        for i in insn:
            if not first:
                log_data += '\n> '
            first = False
            log_data += "%s %s" % (i.mnemonic, i.op_str)
        self.ql.log.info(log_data)

        if self.ql.output == QL_OUTPUT.DUMP:
            for reg in self.ql.reg.register_mapping:
                if isinstance(reg, str):
                    REG_NAME = reg
                    REG_VAL = self.ql.reg.read(reg)
                    self.ql.log.debug("%s\t:\t 0x%x" % (REG_NAME, REG_VAL))

    def setup_output(self):
        def ql_hook_block_disasm(ql, address, size):
            self.ql.log.info("\nTracing basic block at 0x%x" % (address))

        if self._disasm_hook:
            self._disasm_hook.remove()
            self._disasm_hook = None
        if self._block_hook:
            self._block_hook.remove()
            self._block_hook = None

        if self.ql.output in (QL_OUTPUT.DISASM, QL_OUTPUT.DUMP):
            if self.ql.output == QL_OUTPUT.DUMP:
                self._block_hook = self.ql.hook_block(ql_hook_block_disasm)
            self._disasm_hook = self.ql.hook_code(self.disassembler)

    def io_Write(self, in_buffer):
        heap = self.ql.os.heap

        if self.ql.ostype == QL_OS.WINDOWS:

            if self.ql.loader.driver_object.MajorFunction[IRP_MJ_WRITE] == 0:
                # raise error?
                return (False, None)

        if self.ql.archbit == 32:
            buf = self.ql.mem.read(self.ql.loader.driver_object.DeviceObject, ctypes.sizeof(DEVICE_OBJECT32))
            device_object = DEVICE_OBJECT32.from_buffer(buf)
        else:
            buf = self.ql.mem.read(self.ql.loader.driver_object.DeviceObject, ctypes.sizeof(DEVICE_OBJECT64))
            device_object = DEVICE_OBJECT64.from_buffer(buf)

        alloc_addr = []
        def build_mdl(buffer_size, data=None):
            if self.ql.archtype == QL_ARCH.X8664:
                mdl = MDL64()
            else:
                mdl = MDL32()

            mapped_address = heap.alloc(buffer_size)
            alloc_addr.append(mapped_address)
            mdl.MappedSystemVa.value = mapped_address
            mdl.StartVa.value = mapped_address
            mdl.ByteOffset = 0
            mdl.ByteCount = buffer_size
            if data:
                written = data if len(data) <= buffer_size else data[:buffer_size]
                self.ql.mem.write(mapped_address, written)

            return mdl
        # allocate memory regions for IRP and IO_STACK_LOCATION
        if self.ql.archtype == QL_ARCH.X8664:
            irp_addr = heap.alloc(ctypes.sizeof(IRP64))
            alloc_addr.append(irp_addr)
            irpstack_addr = heap.alloc(ctypes.sizeof(IO_STACK_LOCATION64))
            alloc_addr.append(irpstack_addr)
            # setup irp stack parameters
            irpstack = IO_STACK_LOCATION64()
            # setup IRP structure
            irp = IRP64()
            irp.irpstack = ctypes.cast(irpstack_addr, ctypes.POINTER(IO_STACK_LOCATION64))
        else:
            irp_addr = heap.alloc(ctypes.sizeof(IRP32))
            alloc_addr.append(irp_addr)
            irpstack_addr = heap.alloc(ctypes.sizeof(IO_STACK_LOCATION32))
            alloc_addr.append(irpstack_addr)
            # setup irp stack parameters
            irpstack = IO_STACK_LOCATION32()
            # setup IRP structure
            irp = IRP32()
            irp.irpstack = ctypes.cast(irpstack_addr, ctypes.POINTER(IO_STACK_LOCATION32))

        irpstack.MajorFunction = IRP_MJ_WRITE
        irpstack.Parameters.Write.Length = len(in_buffer)
        self.ql.mem.write(irpstack_addr, bytes(irpstack))

        if device_object.Flags & DO_BUFFERED_IO:
            # BUFFERED_IO
            system_buffer_addr = heap.alloc(len(in_buffer))
            alloc_addr.append(system_buffer_addr)
            self.ql.mem.write(system_buffer_addr, bytes(in_buffer))
            irp.AssociatedIrp.SystemBuffer.value = system_buffer_addr
        elif device_object.Flags & DO_DIRECT_IO:
            # DIRECT_IO
            mdl = build_mdl(len(in_buffer))
            if self.ql.archtype == QL_ARCH.X8664:
                mdl_addr = heap.alloc(ctypes.sizeof(MDL64))
            else:
                mdl_addr = heap.alloc(ctypes.sizeof(MDL32))

            alloc_addr.append(mdl_addr)

            self.ql.mem.write(mdl_addr, bytes(mdl))
            irp.MdlAddress.value = mdl_addr
        else:
            # NEITHER_IO
            input_buffer_size = len(in_buffer)
            input_buffer_addr = heap.alloc(input_buffer_size)
            alloc_addr.append(input_buffer_addr)
            self.ql.mem.write(input_buffer_addr, bytes(in_buffer))
            irp.UserBuffer.value = input_buffer_addr

        # everything is done! Write IRP to memory
        self.ql.mem.write(irp_addr, bytes(irp))

        # set function args
        # TODO: make sure this is indeed STDCALL
        self.ql.os.fcall = self.ql.os.fcall_select(STDCALL)
        self.ql.os.fcall.writeParams(((POINTER, self.ql.loader.driver_object.DeviceObject), (POINTER, irp_addr)))

        try:
            # now emulate 
            self.ql.run(self.ql.loader.driver_object.MajorFunction[IRP_MJ_WRITE])
        except UcError as err:
            verify_ret(self.ql, err)
            
        # read current IRP state
        if self.ql.archtype == QL_ARCH.X8664:
            irp_buffer = self.ql.mem.read(irp_addr, ctypes.sizeof(IRP64))
            irp = IRP64.from_buffer(irp_buffer)
        else:
            irp_buffer = self.ql.mem.read(irp_addr, ctypes.sizeof(IRP32))
            irp = IRP32.from_buffer(irp_buffer)

        io_status = irp.IoStatus
        # now free all alloc memory
        for addr in alloc_addr:
            # print("freeing heap memory at 0x%x" %addr) # FIXME: the output is not deterministic??
            heap.free(addr)
        return True, io_status.Information.value

    # Emulate DeviceIoControl() of Windows
    # BOOL DeviceIoControl(
    #      HANDLE       hDevice,
    #      DWORD        dwIoControlCode,
    #      LPVOID       lpInBuffer,
    #      DWORD        nInBufferSize,
    #      LPVOID       lpOutBuffer,
    #      DWORD        nOutBufferSize,
    #      LPDWORD      lpBytesReturned,
    #      LPOVERLAPPED lpOverlapped);
    def ioctl(self, params):
        heap = self.ql.os.heap

        def ioctl_code(DeviceType, Function, Method, Access):
            return (DeviceType << 16) | (Access << 14) | (Function << 2) | Method

        alloc_addr = []
        def build_mdl(buffer_size, data=None):
            if self.ql.archtype == QL_ARCH.X8664:
                mdl = MDL64()
            else:
                mdl = MDL32()

            mapped_address = heap.alloc(buffer_size)
            alloc_addr.append(mapped_address)
            mdl.MappedSystemVa.value = mapped_address
            mdl.StartVa.value = mapped_address
            mdl.ByteOffset = 0
            mdl.ByteCount = buffer_size
            if data:
                written = data if len(data) <= buffer_size else data[:buffer_size]
                self.ql.mem.write(mapped_address, written)

            return mdl

        # quick simple way to manage all alloc memory
        if self.ql.ostype == QL_OS.WINDOWS:
            # print("DeviceControl callback is at 0x%x" %self.loader.driver_object.MajorFunction[IRP_MJ_DEVICE_CONTROL])
            if self.ql.loader.driver_object.MajorFunction[IRP_MJ_DEVICE_CONTROL] == 0:
                # raise error?
                return (None, None, None)

            # create new memory region to store input data
            _ioctl_code, output_buffer_size, in_buffer = params
            # extract data transfer method
            devicetype, function, ctl_method, access = _ioctl_code

            input_buffer_size = len(in_buffer)
            input_buffer_addr = heap.alloc(input_buffer_size)
            alloc_addr.append(input_buffer_addr)
            self.ql.mem.write(input_buffer_addr, bytes(in_buffer))

            # create new memory region to store out data
            output_buffer_addr = heap.alloc(output_buffer_size)
            alloc_addr.append(output_buffer_addr)

            # allocate memory regions for IRP and IO_STACK_LOCATION
            if self.ql.archtype == QL_ARCH.X8664:
                irp_addr = heap.alloc(ctypes.sizeof(IRP64))
                alloc_addr.append(irp_addr)
                irpstack_addr = heap.alloc(ctypes.sizeof(IO_STACK_LOCATION64))
                alloc_addr.append(irpstack_addr)
                # setup irp stack parameters
                irpstack = IO_STACK_LOCATION64()
                # setup IRP structure
                irp = IRP64()
                irp.irpstack = ctypes.cast(irpstack_addr, ctypes.POINTER(IO_STACK_LOCATION64))
            else:
                irp_addr = heap.alloc(ctypes.sizeof(IRP32))
                alloc_addr.append(irp_addr)
                irpstack_addr = heap.alloc(ctypes.sizeof(IO_STACK_LOCATION32))
                alloc_addr.append(irpstack_addr)
                # setup irp stack parameters
                irpstack = IO_STACK_LOCATION32()
                # setup IRP structure
                irp = IRP32()
                irp.irpstack = ctypes.cast(irpstack_addr, ctypes.POINTER(IO_STACK_LOCATION32))

                #print("32 stack location size = 0x%x" %ctypes.sizeof(IO_STACK_LOCATION32))
                #print("32 status block size = 0x%x" %ctypes.sizeof(IO_STATUS_BLOCK32))
                #print("32 irp size = 0x%x" %ctypes.sizeof(IRP32))
                #print("32 IoStatus offset = 0x%x" %IRP32.IoStatus.offset)
                #print("32 UserIosb offset = 0x%x" %IRP32.UserIosb.offset)
                #print("32 UserEvent offset = 0x%x" %IRP32.UserEvent.offset)
                #print("32 UserBuffer offset = 0x%x" %IRP32.UserBuffer.offset)
                #print("32 irpstack offset = 0x%x" %IRP32.irpstack.offset)
                #print("irp at %x, irpstack at %x" %(irp_addr, irpstack_addr))

            self.ql.log.info("IRP is at 0x%x, IO_STACK_LOCATION is at 0x%x" %(irp_addr, irpstack_addr))

            irpstack.Parameters.DeviceIoControl.IoControlCode = ioctl_code(devicetype, function, ctl_method, access)
            irpstack.Parameters.DeviceIoControl.OutputBufferLength = output_buffer_size
            irpstack.Parameters.DeviceIoControl.InputBufferLength = input_buffer_size
            irpstack.Parameters.DeviceIoControl.Type3InputBuffer.value = input_buffer_addr # used by IOCTL_METHOD_NEITHER
            self.ql.mem.write(irpstack_addr, bytes(irpstack))

            if ctl_method == METHOD_NEITHER:
                irp.UserBuffer.value = output_buffer_addr  # used by IOCTL_METHOD_NEITHER

            # allocate memory for AssociatedIrp.SystemBuffer
            # used by IOCTL_METHOD_IN_DIRECT, IOCTL_METHOD_OUT_DIRECT and IOCTL_METHOD_BUFFERED
            system_buffer_size = max(input_buffer_size, output_buffer_size)
            system_buffer_addr = heap.alloc(system_buffer_size)
            alloc_addr.append(system_buffer_addr)

            # init data from input buffer
            self.ql.mem.write(system_buffer_addr, bytes(in_buffer))
            irp.AssociatedIrp.SystemBuffer.value = system_buffer_addr

            if ctl_method in (METHOD_IN_DIRECT, METHOD_OUT_DIRECT):
                # Create MDL structure for output data
                # used by both IOCTL_METHOD_IN_DIRECT and IOCTL_METHOD_OUT_DIRECT
                mdl = build_mdl(output_buffer_size)
                if self.ql.archtype == QL_ARCH.X8664:
                    mdl_addr = heap.alloc(ctypes.sizeof(MDL64))
                else:
                    mdl_addr = heap.alloc(ctypes.sizeof(MDL32))

                alloc_addr.append(mdl_addr)

                self.ql.mem.write(mdl_addr, bytes(mdl))
                irp.MdlAddress.value = mdl_addr

            # everything is done! Write IRP to memory
            self.ql.mem.write(irp_addr, bytes(irp))

            # set function args
            self.ql.log.info("Executing IOCTL with DeviceObject = 0x%x, IRP = 0x%x" %(self.ql.loader.driver_object.DeviceObject, irp_addr))
            # TODO: make sure this is indeed STDCALL
            self.ql.os.fcall = self.ql.os.fcall_select(STDCALL)
            self.ql.os.fcall.writeParams(((POINTER, self.ql.loader.driver_object.DeviceObject), (POINTER, irp_addr)))

            try:
                # now emulate IOCTL's DeviceControl
                self.ql.run(self.ql.loader.driver_object.MajorFunction[IRP_MJ_DEVICE_CONTROL])
            except UcError as err:
                verify_ret(self.ql, err)

            # read current IRP state
            if self.ql.archtype == QL_ARCH.X8664:
                irp_buffer = self.ql.mem.read(irp_addr, ctypes.sizeof(IRP64))
                irp = IRP64.from_buffer(irp_buffer)
            else:
                irp_buffer = self.ql.mem.read(irp_addr, ctypes.sizeof(IRP32))
                irp = IRP32.from_buffer(irp_buffer)

            io_status = irp.IoStatus

            # read output data
            output_data = b''
            if io_status.Status.Status >= 0:
                if ctl_method == METHOD_BUFFERED:
                    output_data = self.ql.mem.read(system_buffer_addr, io_status.Information.value)
                if ctl_method in (METHOD_IN_DIRECT, METHOD_OUT_DIRECT):
                    output_data = self.ql.mem.read(mdl.MappedSystemVa.value, io_status.Information.value)
                if ctl_method == METHOD_NEITHER:
                    output_data = self.ql.mem.read(output_buffer_addr, io_status.Information.value)

            # now free all alloc memory
            for addr in alloc_addr:
                # print("freeing heap memory at 0x%x" %addr) # FIXME: the output is not deterministic??
                heap.free(addr)
            #print("\n")

            return io_status.Status.Status, io_status.Information.value, output_data
        else: # TODO: IOCTL for non-Windows.
            pass        <|MERGE_RESOLUTION|>--- conflicted
+++ resolved
@@ -137,80 +137,9 @@
         else:
             self.ql.log.info(log)
 
-<<<<<<< HEAD
-    def vprintf(self, address, fmt, params_addr, name, wstring=False):
-        count = fmt.count("%")
-        params = []
-        if count > 0:
-            for i in range(count):
-                param = self.ql.mem.read(params_addr + i * self.ql.pointersize, self.ql.pointersize)
-                params.append(
-                    self.ql.unpack(param)
-                )
-        return self.printf(address, fmt, params, name, wstring)
-
-    def printf(self, address, fmt, params, name, wstring=False):
-        if len(params) > 0:
-            formats = fmt.split("%")[1:]
-            index = 0
-            for f in formats:
-                if f.startswith("s"):
-                    if wstring:
-                        params[index] = self.read_wstring(params[index])
-                    else:
-                        params[index] = self.read_cstring(params[index])
-                index += 1
-
-            output = '%s(format = %s' % (name, repr(fmt))
-            for each in params:
-                if type(each) == str:
-                    output += ', "%s"' % each
-                else:
-                    output += ', 0x%0.2x' % each
-            output += ')'
-            fmt = fmt.replace("%llx", "%x")
-            stdout = fmt % tuple(params)
-            output += " = 0x%x" % len(stdout)
-        else:
-            output = '%s(format = %s) = 0x%x' % (name, repr(fmt), len(fmt))
-            stdout = fmt
-        self.ql.log.info(output)
-        self.ql.os.stdout.write(bytes(stdout, 'utf-8'))
-        return len(stdout), stdout
-
-    def lsbmsb_convert(self, sc, size=4):
-        split_bytes = []
-        n = size
-        for index in range(0, len(sc), n):
-            split_bytes.append((sc[index: index + n])[::-1])
-
-        ebsc = b""
-        for i in split_bytes:
-            ebsc += i
-
-        return ebsc
-
-    def convert_path(self, rootfs, cwd, path):
-        if  (self.ql.ostype == self.ql.platform ) \
-            or (self.ql.ostype in [QL_OS.LINUX, QL_OS.MACOS, QL_OS.FREEBSD] and self.ql.platform in [QL_OS.LINUX, QL_OS.MACOS, QL_OS.FREEBSD]):
-            return PathUtils.convert_for_native_os(rootfs, cwd, path)
-        elif self.ql.ostype in [QL_OS.LINUX, QL_OS.MACOS, QL_OS.FREEBSD] and self.ql.platform == QL_OS.WINDOWS:
-            return PathUtils.convert_posix_to_win32(rootfs, cwd, path)
-        elif self.ql.ostype == QL_OS.WINDOWS and self.ql.platform in [QL_OS.LINUX, QL_OS.MACOS, QL_OS.FREEBSD]:
-            return PathUtils.convert_win32_to_posix(rootfs, cwd, path)
-        else:
-            return None
-    
-    def transform_to_link_path(self, path):
-        if self.ql.multithread:
-            cur_path = self.ql.os.thread_management.cur_thread.current_path
-        else:
-            cur_path = self.ql.os.current_path
-=======
     def __common_printf(self, format: str, args: MutableSequence, wstring: bool):
         fmtstr = format.split("%")[1:]
         read_string = self.read_wstring if wstring else self.read_cstring
->>>>>>> 633f09e4
 
         for i, f in enumerate(fmtstr):
             if f.startswith("s"):
