--- conflicted
+++ resolved
@@ -34,12 +34,9 @@
 
     base = ql.unpack32(u_info[4 : 8])
     limit = ql.unpack32(u_info[8 : 12])
-<<<<<<< HEAD
+
     ql.dprint(0, "[+] set_thread_area base : 0x%x limit is : 0x%x" % (base, limit))
     from qiling.os.linux.x86 import ql_x86_setup_syscall_set_thread_area
-=======
-    ql.nprint("[+] set_thread_area base : 0x%x limit is : 0x%x" % (base, limit))
->>>>>>> 8aa64974
     ql_x86_setup_syscall_set_thread_area(ql, base, limit)
     ql.mem.write(u_info_addr, ql.pack32(12))
     regreturn = 0
