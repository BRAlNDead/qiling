#!/usr/bin/env python3
#
# Cross Platform and Multi Architecture Advanced Binary Emulation Framework
# Built on top of Unicorn emulator (www.unicorn-engine.org)
import struct
import sys
import os
import stat
import string
import resource
import socket
import time
import io
import select
import pathlib
import logging
import itertools

# Remove import fcntl due to Windows Limitation
#import fcntl

from unicorn import *
from unicorn.arm_const import *
from unicorn.x86_const import *
from unicorn.arm64_const import *
from unicorn.mips_const import *

# impport read_string and other commom utils.
from qiling.os.utils import *
from qiling.const import *
from qiling.os.linux.thread import *
from qiling.const import *
from qiling.os.posix.filestruct import *
from qiling.os.posix.const_mapping import *
from qiling.utils import *

def ql_syscall_munmap(ql, munmap_addr , munmap_len, *args, **kw):
    munmap_len = ((munmap_len + 0x1000 - 1) // 0x1000) * 0x1000
    ql.mem.unmap(munmap_addr, munmap_len)
    regreturn = 0

    ql.nprint("munmap(0x%x, 0x%x) = %d" % (munmap_addr , munmap_len, regreturn))
    ql.os.definesyscall_return(regreturn)


def ql_syscall_madvise(ql, *args, **kw):
    regreturn = 0
    ql.nprint("madvise() = %d" %  regreturn)
    ql.os.definesyscall_return(regreturn)


def ql_syscall_mprotect(ql, mprotect_start, mprotect_len, mprotect_prot, *args, **kw):
    regreturn = 0
    ql.nprint("mprotect(0x%x, 0x%x, 0x%x) = %d" % (mprotect_start, mprotect_len, mprotect_prot, regreturn))
    ql.dprint(D_INFO, "[+] mprotect(0x%x, 0x%x, %s) = %d" % (
    mprotect_start, mprotect_len, mmap_prot_mapping(mprotect_prot), regreturn))

<<<<<<< HEAD
    ql_definesyscall_return(ql, regreturn)
=======
    new_prot = []
    prot_dict = {"PROT_READ": "r", "PROT_WRITE": "w", "PROT_EXEC": "x"}
    mapped_prot = mmap_prot_mapping(mprotect_prot)

    for idx, val in prot_dict.items():
        if "PROT_NONE" in mapped_prot:
            new_prot = "---"
            break
        elif idx in mapped_prot:
            new_prot.append(val)
        else:
            new_prot.append("-")

    new_prot = ''.join(new_prot)

    map_info = ql.mem.map_info

    for idx, val in enumerate(map_info):
        start, end, prot, info = val
        if start < mprotect_start+mprotect_len-1 < end:
            map_info[idx] = [start, end, new_prot, info]

    ql.mem.map_info = map_info

    ql.os.definesyscall_return(regreturn)
>>>>>>> c8f5f2c5


def ql_syscall_old_mmap(ql, struct_mmap_args, *args, **kw):
    # according to the linux kernel this is only for the ia32 compatibility
    _struct = []

    for offset in range(0, 0x18, 4):
        data = ql.mem.read(struct_mmap_args + offset, 4)
        _struct.append(int.from_bytes(data, 'little'))

    mmap_addr, mmap_length, mmap_prot, mmap_flags, mmap_fd, mmap_offset = _struct
    ql.dprint(D_INFO, "[+] log old_mmap - old_mmap(0x%x, 0x%x, 0x%x, 0x%x, %d, %d)" % (
    mmap_addr, mmap_length, mmap_prot, mmap_flags, mmap_fd, mmap_offset))
    ql.dprint(D_INFO, "[+] log old_mmap - old_mmap(0x%x, 0x%x, %s, %s, %d, %d)" % (
    mmap_addr, mmap_length, mmap_prot_mapping(mmap_prot), mmap_flag_mapping(mmap_flags), mmap_fd, mmap_offset))

    # FIXME
    # this is ugly patch, we might need to get value from elf parse,
    # is32bit or is64bit value not by arch
    MAP_ANONYMOUS = 32

    if (ql.archtype== QL_ARM64) or (ql.archtype== QL_X8664):
        mmap_fd = ql.unpack64(ql.pack64(mmap_fd))

    elif (ql.archtype== QL_MIPS32):
        mmap_fd = ql.unpack32s(ql.mem.read(mmap_fd, 4))
        mmap_offset = ql.unpack32(ql.mem.read(mmap_offset, 4))
        MAP_ANONYMOUS=2048

    else:
        mmap_fd = ql.unpack32s(ql.pack32(mmap_fd))

    # initial ql.loader.mmap_start
    mmap_base = mmap_addr
    need_mmap = True

    if mmap_addr != 0 and (mmap_addr < ql.loader.mmap_start):
        need_mmap = False

    if mmap_addr == 0:
        mmap_base = ql.loader.mmap_start
        ql.loader.mmap_start = mmap_base + ((mmap_length + 0x1000 - 1) // 0x1000) * 0x1000

    ql.dprint(D_INFO, "[+] log old_mmap - return addr : " + hex(mmap_base))
    ql.dprint(D_INFO, "[+] log old_mmap - addr range  : " + hex(mmap_base) + ' - ' + hex(
        mmap_base + ((mmap_length + 0x1000 - 1) // 0x1000) * 0x1000))

    # initialized mapping
    if need_mmap:
        ql.dprint(D_INFO, "[+] log old_mmap - mapping needed")
        try:
            ql.mem.map(mmap_base, ((mmap_length + 0x1000 - 1) // 0x1000) * 0x1000)
        except:
            ql.mem.show_mapinfo()
            raise

    ql.mem.write(mmap_base, b'\x00' * (((mmap_length + 0x1000 - 1) // 0x1000) * 0x1000))

    if ((mmap_flags & MAP_ANONYMOUS) == 0) and mmap_fd < 256 and ql.os.file_des[mmap_fd] != 0:
        ql.os.file_des[mmap_fd].lseek(mmap_offset)
        data = ql.os.file_des[mmap_fd].read(mmap_length)

        ql.dprint(D_INFO, "[+] log mem wirte : " + hex(len(data)))
        ql.dprint(D_INFO, "[+] log mem mmap  : " + str(ql.os.file_des[mmap_fd].name))

        ql.mem.write(mmap_base, data)
        mem_info = ql.os.file_des[mmap_fd].name

    ql.nprint("old_mmap(0x%x, 0x%x, 0x%x, 0x%x, %d, %d) = 0x%x" % (mmap_addr, mmap_length, mmap_prot, mmap_flags, mmap_fd, mmap_offset, mmap_base))
    regreturn = mmap_base
    ql.dprint(D_INFO, "[+] mmap_base is 0x%x" % regreturn)

    ql.os.definesyscall_return(regreturn)


def ql_syscall_mmap(ql, mmap_addr, mmap_length, mmap_prot, mmap_flags, mmap_fd, mmap_pgoffset):
    ql.dprint(D_INFO, "[+] log mmap - mmap(0x%x, 0x%x, 0x%x, 0x%x, %d, %d)" % (
    mmap_addr, mmap_length, mmap_prot, mmap_flags, mmap_fd, mmap_pgoffset))
    ql.dprint(D_INFO, "[+] log mmap - mmap(0x%x, 0x%x, %s, %s, %d, %d)" % (
    mmap_addr, mmap_length, mmap_prot_mapping(mmap_prot), mmap_flag_mapping(mmap_flags), mmap_fd, mmap_pgoffset))

    # FIXME
    # this is ugly patch, we might need to get value from elf parse,
    # is32bit or is64bit value not by arch
    MAP_ANONYMOUS = 32

    if (ql.archtype== QL_ARM64) or (ql.archtype== QL_X8664):
        mmap_fd = ql.unpack64(ql.pack64(mmap_fd))

    elif (ql.archtype== QL_MIPS32):
        mmap_fd = ql.unpack32s(ql.mem.read(mmap_fd, 4))
        mmap_pgoffset = ql.unpack32(ql.mem.read(mmap_pgoffset, 4))
        MAP_ANONYMOUS=2048

    else:
        mmap_fd = ql.unpack32s(ql.pack32(mmap_fd))

    mmap_base = mmap_addr
    need_mmap = True

    
    if mmap_addr != 0 and (mmap_addr < ql.loader.mmap_start):
        ql.dprint(D_INFO, "[+] mmap_addr 0x%x < ql.loader.mmap_start 0x%x" %(mmap_addr, ql.loader.mmap_start))
        need_mmap = False

    # initial ql.loader.mmap_start
    if mmap_addr == 0:
        mmap_base = ql.loader.mmap_start
        ql.loader.mmap_start = mmap_base + ((mmap_length + 0x1000 - 1) // 0x1000) * 0x1000

    ql.dprint(D_INFO, "[+] log mmap - return addr : " + hex(mmap_base))
    ql.dprint(D_INFO, "[+] log mmap - addr range  : " + hex(mmap_base) + ' - ' + hex(
        mmap_base + ((mmap_length + 0x1000 - 1) // 0x1000) * 0x1000))

    # initialized mapping
    if need_mmap:
        ql.dprint(D_INFO, "[+] log mmap - mapping needed")
        try:
            ql.mem.map(mmap_base, ((mmap_length + 0x1000 - 1) // 0x1000) * 0x1000)
        except:
            raise QlMemoryMappedError("[!] mapping needed but fail")
 
    ql.dprint(D_INFO, "[+] mmap_base 0x%x  length 0x%x" %(mmap_base, (((mmap_length + 0x1000 - 1) // 0x1000) * 0x1000)))
    
    # FIXME: MIPS32 Big Endian
    try:
        ql.mem.write(mmap_base, b'\x00' * (((mmap_length + 0x1000 - 1) // 0x1000) * 0x1000))
    except:
        pass  
    
    if ((mmap_flags & MAP_ANONYMOUS) == 0) and mmap_fd < 256 and ql.os.file_des[mmap_fd] != 0:
        ql.os.file_des[mmap_fd].lseek(mmap_pgoffset)
        data = ql.os.file_des[mmap_fd].read(mmap_length)

        ql.dprint(D_INFO, "[+] log mem wirte : " + hex(len(data)))
        ql.dprint(D_INFO, "[+] log mem mmap  : " + str(ql.os.file_des[mmap_fd].name))

        ql.mem.write(mmap_base, data)
        mem_info = ql.os.file_des[mmap_fd].name

    ql.nprint("mmap(0x%x, 0x%x, 0x%x, 0x%x, %d, %d) = 0x%x" % (mmap_addr, mmap_length, mmap_prot, mmap_flags,
                                                               mmap_fd, mmap_pgoffset, mmap_base))
    regreturn = mmap_base
    ql.dprint(D_INFO, "[+] mmap_base is 0x%x" % regreturn)

    ql.os.definesyscall_return(regreturn)


def ql_syscall_mmap2(ql, mmap2_addr, mmap2_length, mmap2_prot, mmap2_flags, mmap2_fd, mmap2_pgoffset):
    # this is ugly patch, we might need to get value from elf parse,
    # is32bit or is64bit value not by arch

    MAP_ANONYMOUS=32

    if (ql.archtype== QL_ARM64) or (ql.archtype== QL_X8664):
        mmap2_fd = ql.unpack64(ql.pack64(mmap2_fd))

    elif (ql.archtype== QL_MIPS32):
        mmap2_fd = ql.unpack32s(ql.mem.read(mmap2_fd, 4))
        mmap2_pgoffset = ql.unpack32(ql.mem.read(mmap2_pgoffset, 4)) * 4096
        MAP_ANONYMOUS=2048
    else:
        mmap2_fd = ql.unpack32s(ql.pack32(mmap2_fd))
        mmap2_pgoffset = mmap2_pgoffset * 4096

    mmap_base = mmap2_addr
    need_mmap = True

    if mmap2_addr != 0 and mmap2_addr < ql.loader.mmap_start:
        need_mmap = False
    if mmap2_addr == 0:
        mmap_base = ql.loader.mmap_start
        ql.loader.mmap_start = mmap_base + ((mmap2_length + 0x1000 - 1) // 0x1000) * 0x1000

    ql.dprint(D_INFO, "[+] log mmap2 - mmap2(0x%x, 0x%x, 0x%x, 0x%x, %d, %d)" % (
    mmap2_addr, mmap2_length, mmap2_prot, mmap2_flags, mmap2_fd, mmap2_pgoffset))
    ql.dprint(D_INFO, "[+] log mmap2 - mmap2(0x%x, 0x%x, %s, %s, %d, %d)" % (
    mmap2_addr, mmap2_length, mmap_prot_mapping(mmap2_prot), mmap_flag_mapping(mmap2_flags), mmap2_fd, mmap2_pgoffset))
    ql.dprint(D_INFO, "[+] log mmap2 - return addr : " + hex(mmap_base))
    ql.dprint(D_INFO, "[+] log mmap2 - addr range  : " + hex(mmap_base) + ' - ' + hex(
        mmap_base + ((mmap2_length + 0x1000 - 1) // 0x1000) * 0x1000))

    if need_mmap:
        ql.dprint(D_INFO, "[+] log mmap - mapping needed")
        try:
            ql.mem.map(mmap_base, ((mmap2_length + 0x1000 - 1) // 0x1000) * 0x1000)
        except:
            ql.mem.show_mapinfo()
            raise

    ql.mem.write(mmap_base, b'\x00' * (((mmap2_length + 0x1000 - 1) // 0x1000) * 0x1000))

    if ((mmap2_flags & MAP_ANONYMOUS) == 0) and mmap2_fd < 256 and ql.os.file_des[mmap2_fd] != 0:
        ql.os.file_des[mmap2_fd].lseek(mmap2_pgoffset)
        data = ql.os.file_des[mmap2_fd].read(mmap2_length)

        ql.dprint(D_INFO, "[+] log2 mem wirte : " + hex(len(data)))
        ql.dprint(D_INFO, "[+] log2 mem mmap  : " + str(ql.os.file_des[mmap2_fd].name))
        ql.mem.write(mmap_base, data)

        mem_info = ql.os.file_des[mmap2_fd].name

    ql.nprint("mmap2(0x%x, 0x%x, 0x%x, 0x%x, %d, %d) = 0x%x" % (mmap2_addr, mmap2_length, mmap2_prot, mmap2_flags, mmap2_fd, mmap2_pgoffset, mmap_base))

    regreturn = mmap_base
    ql.dprint(D_INFO, "[+] mmap2_base is 0x%x" % regreturn)

    ql.os.definesyscall_return(regreturn)<|MERGE_RESOLUTION|>--- conflicted
+++ resolved
@@ -55,36 +55,7 @@
     ql.dprint(D_INFO, "[+] mprotect(0x%x, 0x%x, %s) = %d" % (
     mprotect_start, mprotect_len, mmap_prot_mapping(mprotect_prot), regreturn))
 
-<<<<<<< HEAD
-    ql_definesyscall_return(ql, regreturn)
-=======
-    new_prot = []
-    prot_dict = {"PROT_READ": "r", "PROT_WRITE": "w", "PROT_EXEC": "x"}
-    mapped_prot = mmap_prot_mapping(mprotect_prot)
-
-    for idx, val in prot_dict.items():
-        if "PROT_NONE" in mapped_prot:
-            new_prot = "---"
-            break
-        elif idx in mapped_prot:
-            new_prot.append(val)
-        else:
-            new_prot.append("-")
-
-    new_prot = ''.join(new_prot)
-
-    map_info = ql.mem.map_info
-
-    for idx, val in enumerate(map_info):
-        start, end, prot, info = val
-        if start < mprotect_start+mprotect_len-1 < end:
-            map_info[idx] = [start, end, new_prot, info]
-
-    ql.mem.map_info = map_info
-
-    ql.os.definesyscall_return(regreturn)
->>>>>>> c8f5f2c5
-
+    ql.os.definesyscall_return(regreturn)
 
 def ql_syscall_old_mmap(ql, struct_mmap_args, *args, **kw):
     # according to the linux kernel this is only for the ia32 compatibility
