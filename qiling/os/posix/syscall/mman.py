--- conflicted
+++ resolved
@@ -86,21 +86,6 @@
     # FIXME
     # this is ugly patch, we might need to get value from elf parse,
     # is32bit or is64bit value not by arch
-<<<<<<< HEAD
-    MAP_ANONYMOUS = 32
-    MAP_SHARED = 1
-
-    if (ql.archtype== QL_ARCH.ARM64) or (ql.archtype== QL_ARCH.X8664):
-        mmap_fd = ql.unpack64(ql.pack64(mmap_fd))
-
-    elif (ql.archtype== QL_ARCH.MIPS):
-        mmap_fd = ql.unpack32s(ql.mem.read(mmap_fd, 4))
-        mmap_pgoffset = ql.unpack32(ql.mem.read(mmap_pgoffset, 4))
-        MAP_ANONYMOUS=2048
-    elif (ql.ostype == QL_OS.QNX):
-        MAP_ANONYMOUS=0x00080000
-        mmap_id = ql.unpack32s(ql.pack32s(mmap_fd))
-=======
     if (ql.archtype == QL_ARCH.ARM64) or (ql.archtype == QL_ARCH.X8664):
         fd = ql.unpack64(ql.pack64(fd))
     elif (ql.archtype == QL_ARCH.MIPS):
@@ -109,7 +94,9 @@
         MAP_ANONYMOUS = 2048
         if ver == 2:
             pgoffset = pgoffset * 4096
->>>>>>> 9242ccc0
+    elif (ql.archtype== QL_ARCH.ARM) and (ql.ostype== QL_OS.QNX):
+        MAP_ANONYMOUS=0x00080000
+        mmap_id = ql.unpack32s(ql.pack32s(mmap_fd))
     else:
         fd = ql.unpack32s(ql.pack32(fd))
         if ver == 2:
