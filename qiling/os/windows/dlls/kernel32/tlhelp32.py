#!/usr/bin/env python3
#
# Cross Platform and Multi Architecture Advanced Binary Emulation Framework
# Built on top of Unicorn emulator (www.unicorn-engine.org)

import struct
import time
from qiling.os.windows.const import *
from qiling.os.fncc import *
from qiling.os.windows.fncc import *
from qiling.os.windows.utils import *
from qiling.os.memory import align
from qiling.os.windows.thread import *
from qiling.os.windows.handle import *
from qiling.exception import *


# HANDLE CreateToolhelp32Snapshot(
#   DWORD dwFlags,
#   DWORD th32ProcessID
# );
@winapi(cc=STDCALL, params={
    "dwFlags": DWORD,
    "th32ProcessID": DWORD

})
def hook_CreateToolhelp32Snapshot(ql, address, params):
    # TODO thinking about implementing an handler, gonna see if is really necessary
    flag = params["dwFlags"]
    if flag == TH32CS_SNAPPROCESS:
<<<<<<< HEAD
        ql.dprint("[!] We probably found a Ransomware!")
=======
        ql.dprint(0,"[.] We probably found a Ransomware!")
>>>>>>> 11dded1c
    else:
        raise QlErrorNotImplemented("[!] API not implemented")
    return 0xD10C


# BOOL Process32FirstW(
#   HANDLE            hSnapshot,
#   LPPROCESSENTRY32W lppe
# );
@winapi(cc=STDCALL, params={
    "hSnapshot": HANDLE,
    "lppe": POINTER

})
def hook_Process32FirstW(ql, address, params):
    return 0x1


# BOOL Process32NextW(
#   HANDLE            hSnapshot,
#   LPPROCESSENTRY32W lppe
# );
@winapi(cc=STDCALL, params={
    "hSnapshot": HANDLE,
    "lppe": POINTER

})
def hook_Process32NextW(ql, address, params):
    # Return True if more process, 0 else
    if ql.PE.syscall_count["Process32NextW"] == 3:  # I don' know how many process the sample want's to cycle
        return 0x0
    return 0x1<|MERGE_RESOLUTION|>--- conflicted
+++ resolved
@@ -28,11 +28,7 @@
     # TODO thinking about implementing an handler, gonna see if is really necessary
     flag = params["dwFlags"]
     if flag == TH32CS_SNAPPROCESS:
-<<<<<<< HEAD
-        ql.dprint("[!] We probably found a Ransomware!")
-=======
-        ql.dprint(0,"[.] We probably found a Ransomware!")
->>>>>>> 11dded1c
+       ql.dprint(0, "[!] We probably found a Ransomware!")
     else:
         raise QlErrorNotImplemented("[!] API not implemented")
     return 0xD10C
