#!/usr/bin/env python3
#
# Cross Platform and Multi Architecture Advanced Binary Emulation Framework
# Built on top of Unicorn emulator (www.unicorn-engine.org)

from qiling.os.windows.const import *
from qiling.os.windows.fncc import *
from qiling.os.windows.thread import *
from qiling.exception import *

# __analysis_noreturn VOID FatalExit(
#   int ExitCode
# );
from qiling.os.windows.variables import OS_VERSION_INFO, Environment


@winapi(cc=STDCALL, params={
    "ExitCode": INT
})
def hook_FatalExit(ql, address, params):
    ql.uc.emu_stop()
    ql.RUN = False


# PVOID EncodePointer(
#  _In_ PVOID Ptr
# );
@winapi(cc=STDCALL, params={
    "Ptr": POINTER
})
def hook_EncodePointer(ql, address, params):
    return params['Ptr']


# PVOID DecodePointer(
#  _In_ PVOID Ptr
# );
@winapi(cc=STDCALL, params={
    "Ptr": POINTER
})
def hook_DecodePointer(ql, address, params):
    return params['Ptr']


# UINT WinExec(
#   LPCSTR lpCmdLine,
#   UINT   uCmdShow
# );
@winapi(cc=STDCALL, params={
    "lpCmdLine": STRING,
    "uCmdShow": UINT
})
def hook_WinExec(ql, address, params):
    return 33


# DWORD GetEnvironmentVariableA(
#   LPCSTR lpName,
#   LPSTR  lpBuffer,
#   DWORD  nSize
# );
@winapi(cc=STDCALL, params={
    "lpName": STRING,
    "lpBuffer": POINTER,
    "nSize": DWORD
})
def hook_GetEnvironmentVariableA(ql, address, params):
    ret = 0
    return ret


# DECLSPEC_ALLOCATOR HLOCAL LocalAlloc(
#   UINT   uFlags,
#   SIZE_T uBytes
# );
@winapi(cc=STDCALL, params={
    "uFlags": UINT,
    "uBytes": SIZE_T
})
def hook_LocalAlloc(ql, address, params):
    ret = ql.heap.mem_alloc(params["uBytes"])
    return ret


# DECLSPEC_ALLOCATOR HLOCAL LocalReAlloc(
#   _Frees_ptr_opt_ HLOCAL hMem,
#   SIZE_T                 uBytes,
#   UINT                   uFlags
# );
@winapi(cc=STDCALL, params={
    "hMem": POINTER,
    "uBytes": SIZE_T,
    "uFlags": UINT
})
def hook_LocalReAlloc(ql, address, params):
    old_mem = params["hMem"]
    ql.heap.mem_free(old_mem)
    ret = ql.heap.mem_alloc(params["uBytes"])
    return ret


# HLOCAL LocalFree(
#   _Frees_ptr_opt_ HLOCAL hMem
# );
@winapi(cc=STDCALL, params={
    "hMem": POINTER
})
def hook_LocalFree(ql, address, params):
    old_mem = params["hMem"]
    ql.heap.mem_free(old_mem)
    return 0


# UINT SetHandleCount(
#   UINT uNumber
# );
@winapi(cc=STDCALL, params={
    "uNumber": UINT
})
def hook_SetHandleCount(ql, address, params):
    uNumber = params["uNumber"]
    return uNumber


# LPVOID GlobalLock(
#  HGLOBAL hMem
# );
@winapi(cc=STDCALL, params={
    "hMem": POINTER
})
def hook_GlobalLock(ql, address, params):
    return params['hMem']


# LPVOID GlobalUnlock(
#  HGLOBAL hMem
# );
@winapi(cc=STDCALL, params={
    "hMem": POINTER
})
def hook_GlobalUnlock(ql, address, params):
    return 1


# DECLSPEC_ALLOCATOR HGLOBAL GlobalAlloc(
#  UINT   uFlags,
#  SIZE_T dwBytes
# );
@winapi(cc=STDCALL, params={
    "uFlags": UINT,
    "dwBytes": UINT
})
def hook_GlobalAlloc(ql, address, params):
    return ql.heap.mem_alloc(params["dwBytes"])


# HGLOBAL GlobalFree(
#   _Frees_ptr_opt_ HGLOBAL hMem
# );
@winapi(cc=STDCALL, params={
    "hMem": POINTER
})
def hook_GlobalFree(ql, address, params):
    old_mem = params["hMem"]
    ql.heap.mem_free(old_mem)
    return 0


# HGLOBAL GlobalHandle(
#   LPCVOID pMem
# );
@winapi(cc=STDCALL, params={
    "pMem": POINTER
})
def hook_GlobalHandle(ql, address, params):
    return params["pMem"]


# LPSTR lstrcpynA(
#   LPSTR  lpString1,
#   LPCSTR lpString2,
#   int    iMaxLength
# );
@winapi(cc=STDCALL, params={
    "lpString1": POINTER,
    "lpString2": STRING,
    "iMaxLength": INT
})
def hook_lstrcpynA(ql, address, params):
    # Copy String2 into String for max iMaxLength chars
    src = params["lpString2"]
    dst = params["lpString1"]
    max_length = params["iMaxLength"]
    if len(src) > max_length:
        src = src[:max_length]
    ql.uc.mem_write(dst, bytes(src, encoding="utf-16le"))
    return dst


# LPSTR lstrcpynW(
#   LPWSTR  lpString1,
#   LPCWSTR lpString2,
#   int    iMaxLength
# );
@winapi(cc=STDCALL, params={
    "lpString1": POINTER,
    "lpString2": WSTRING,
    "iMaxLength": INT
})
def hook_lstrcpynW(ql, address, params):
    # Copy String2 into String for max iMaxLength chars
    src = params["lpString2"]
    dst = params["lpString1"]
    max_length = params["iMaxLength"]
    if len(src) > max_length:
        src = src[:max_length]
    ql.uc.mem_write(dst, bytes(src, encoding="utf-16le"))
    return dst


# LPSTR lstrcpyA(
#   LPSTR  lpString1,
#   LPCSTR lpString2,
# );
@winapi(cc=STDCALL, params={
    "lpString1": POINTER,
    "lpString2": STRING,
})
def hook_lstrcpyA(ql, address, params):
    # Copy String2 into String
    src = params["lpString2"]
    dst = params["lpString1"]
    ql.uc.mem_write(dst, bytes(src, encoding="utf-16le"))
    return dst


# LPSTR lstrcatA(
#   LPSTR  lpString1,
#   LPCSTR lpString2
# );
@winapi(cc=STDCALL, params={
    "lpString1": POINTER,
    "lpString2": STRING,
})
def hook_lstrcatA(ql, address, params):
    # Copy String2 into String
    src = params["lpString2"]
    pointer = params["lpString1"]
    string_base = read_cstring(ql, pointer)
    result = string_base + src + "\x00"
    ql.uc.mem_write(pointer, bytes(result, encoding="utf-16le"))
    return pointer


# LPSTR lstrcatW(
#   LPWSTR  lpString1,
#   LPCWSTR lpString2
# );
@winapi(cc=STDCALL, params={
    "lpString1": POINTER,
    "lpString2": WSTRING,
})
def hook_lstrcatW(ql, address, params):
    # Copy String2 into String
    src = params["lpString2"]
<<<<<<< HEAD
    pointer = params["lpString1"]
    string_base = read_wstring(ql, pointer)
    result = string_base + src + "\x00"
    ql.uc.mem_write(pointer, bytes(result, encoding="utf-16le"))
=======
    ql.dprint(0,string_to_hex(src))
    pointer = params["lpString1"]
    string_base = read_wstring(ql, pointer)
    result = string_base + src + "\x00" + "\x00"
    ql.dprint(0,result)
    ql.uc.mem_write(pointer, bytes(result, encoding="utf-8"))
>>>>>>> 11dded1c
    return pointer


# int lstrcmpiW(
#   LPCWSTR lpString1,
#   LPCWSTR lpString2
# );
@winapi(cc=STDCALL, params={
    "lpString1": WSTRING,
    "lpString2": WSTRING,
})
def hook_lstrcmpiW(ql, address, params):
    # Copy String2 into String
    str1 = params["lpString1"]
    str2 = params["lpString2"]
    if str1 == str2:
        return 0
    elif str1 > str2:
        return 1
    else:
        # TODO fix negative value
        return -1


# HRSRC FindResourceA(
#   HMODULE hModule,
#   LPCSTR  lpName,
#   LPCSTR  lpType
# );
@winapi(cc=STDCALL, params={
    "hModule": POINTER,
    "lpName": POINTER,
    "lpType": POINTER
})
def hook_FindResourceA(ql, address, params):
    # Retrieve a resource
    # Name e Type can be int or strings, this can be a problem
    name = params["lpName"]
    type = params["lpType"]
    # TODO i don't know how to implement this, the return 0 is to simulate an error
    return 0


# BOOL IsBadReadPtr(
#   const VOID *lp,
#   UINT_PTR   ucb
# );
@winapi(cc=STDCALL, params={
    "lp": POINTER,
    "ucb": POINTER
})
def hook_IsBadReadPtr(ql, address, params):
    # Check read permission for size of memory
    ACCESS_TRUE = 0
    ACCESS_FALSE = 1
    return ACCESS_TRUE


# BOOL IsBadWritePtr(
#   const VOID *lp,
#   UINT_PTR   ucb
# );
@winapi(cc=STDCALL, params={
    "lp": POINTER,
    "ucb": POINTER
})
def hook_IsBadWritePtr(ql, address, params):
    # Check read permission for size of memory
    ACCESS_TRUE = 0
    ACCESS_FALSE = 1
    return ACCESS_TRUE


def compare(p1, operator, p2):
    if operator == "==":
        return p1 == p2
    elif operator == ">":
        return p1 > p2
    elif operator == ">=":
        return p1 >= p2
    else:
        raise QlErrorNotImplemented("[!] API not implemented")


# typedef struct _OSVERSIONINFOEXA {
#   DWORD dwOSVersionInfoSize;
#   DWORD dwMajorVersion;
#   DWORD dwMinorVersion;
#   DWORD dwBuildNumber;
#   DWORD dwPlatformId;
#   CHAR  szCSDVersion[128];
#   WORD  wServicePackMajor;
#   WORD  wServicePackMinor;
#   WORD  wSuiteMask;
#   BYTE  wProductType;
#   BYTE  wReserved;
# } OSVERSIONINFOEXA, *POSVERSIONINFOEXA, *LPOSVERSIONINFOEXA;


# BOOL VerifyVersionInfoW(
#   LPOSVERSIONINFOEXW lpVersionInformation,
#   DWORD              dwTypeMask,
#   DWORDLONG          dwlConditionMask
# );
@winapi(cc=STDCALL, params={
    "lpVersionInformation": POINTER,
    "dwTypeMask": DWORD,
    "dwlConditionMask": ULONGLONG
})
def hook_VerifyVersionInfoW(ql, address, params):
    #  https://docs.microsoft.com/en-us/windows/win32/api/winbase/nf-winbase-verifyversioninfow2
    pointer = params["lpVersionInformation"]
    os_version_info_asked = {"dwOSVersionInfoSize": int.from_bytes(ql.uc.mem_read(pointer, 4), byteorder="little"),
                             VER_MAJORVERSION: int.from_bytes(ql.uc.mem_read(pointer + 4, 4), byteorder="little"),
                             VER_MINORVERSION: int.from_bytes(ql.uc.mem_read(pointer + 8, 4), byteorder="little"),
                             VER_BUILDNUMBER: int.from_bytes(ql.uc.mem_read(pointer + 12, 4), byteorder="little"),
                             VER_PLATFORMID: int.from_bytes(ql.uc.mem_read(pointer + 16, 4), byteorder="little"),
                             "szCSDVersion": int.from_bytes(ql.uc.mem_read(pointer + 20, 128), byteorder="little"),
                             VER_SERVICEPACKMAJOR: int.from_bytes(ql.uc.mem_read(pointer + 20 + 128, 2),
                                                                  byteorder="little"),
                             VER_SERVICEPACKMINOR: int.from_bytes(ql.uc.mem_read(pointer + 22 + 128, 2),
                                                                  byteorder="little"),
                             VER_SUITENAME: int.from_bytes(ql.uc.mem_read(pointer + 152, 2), byteorder="little"),
                             VER_PRODUCT_TYPE: int.from_bytes(ql.uc.mem_read(pointer + 154, 1), byteorder="little"),
                             "wReserved": int.from_bytes(ql.uc.mem_read(pointer + 155, 1), byteorder="little"),
                             }
    ConditionMask: dict = Environment["ConditionMask"]
    res = True
    for key, value in ConditionMask.items():
        if value == VER_EQUAL:
            operator = "=="
        elif value == VER_GREATER:
            operator = ">"
        elif value == VER_GREATER_EQUAL:
            operator = ">="
        else:
            raise QlErrorNotImplemented("[!] API not implemented")
        # Versions should be compared together
        if key == VER_MAJORVERSION or key == VER_MINORVERSION or key == VER_PRODUCT_TYPE:
            major_version_asked = os_version_info_asked[VER_MAJORVERSION]
            minor_version_asked = os_version_info_asked[VER_MINORVERSION]
            product_type = os_version_info_asked[VER_PRODUCT_TYPE]
            concat = str(major_version_asked) + str(minor_version_asked) + str(product_type)

            # Just a print for analysts, will remove it from here in the future
            if key == VER_MAJORVERSION:
                ql.dprint("[!] The sample is checking the windows Version!")
                version_asked = SYSTEMS_VERSION.get(concat, None)
                if version_asked is None:
                    raise QlErrorNotImplemented("[!] API not implemented")
                else:
                    ql.dprint("[-] The sample asks for %s" % version_asked)
            # We can finally compare
            res = compare(int(OS_VERSION_INFO["OS"]), operator, int(concat))
        else:
            res = compare(OS_VERSION_INFO[key], operator, os_version_info_asked[key])
        # The result is a AND between every value, so if we find a False we just exit from the loop
        if not res:
            ql.last_error = ERROR_OLD_WIN_VERSION
            return 0
    return 1<|MERGE_RESOLUTION|>--- conflicted
+++ resolved
@@ -263,19 +263,10 @@
 def hook_lstrcatW(ql, address, params):
     # Copy String2 into String
     src = params["lpString2"]
-<<<<<<< HEAD
     pointer = params["lpString1"]
     string_base = read_wstring(ql, pointer)
     result = string_base + src + "\x00"
     ql.uc.mem_write(pointer, bytes(result, encoding="utf-16le"))
-=======
-    ql.dprint(0,string_to_hex(src))
-    pointer = params["lpString1"]
-    string_base = read_wstring(ql, pointer)
-    result = string_base + src + "\x00" + "\x00"
-    ql.dprint(0,result)
-    ql.uc.mem_write(pointer, bytes(result, encoding="utf-8"))
->>>>>>> 11dded1c
     return pointer
 
 
@@ -422,12 +413,12 @@
 
             # Just a print for analysts, will remove it from here in the future
             if key == VER_MAJORVERSION:
-                ql.dprint("[!] The sample is checking the windows Version!")
+                ql.dprint(0, "[!] The sample is checking the windows Version!")
                 version_asked = SYSTEMS_VERSION.get(concat, None)
                 if version_asked is None:
                     raise QlErrorNotImplemented("[!] API not implemented")
                 else:
-                    ql.dprint("[-] The sample asks for %s" % version_asked)
+                    ql.dprint(0, "[-] The sample asks for %s" % version_asked)
             # We can finally compare
             res = compare(int(OS_VERSION_INFO["OS"]), operator, int(concat))
         else:
