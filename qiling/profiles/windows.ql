--- conflicted
+++ resolved
@@ -20,13 +20,10 @@
 [VOLUME]
 path = C:\
 serial_number = 3224010732
-<<<<<<< HEAD
 type = NTFS
-=======
 type = NTFS
 
 sectors_per_cluster = 10
 bytes_per_sector = 512
 number_of_free_clusters = 12345
-number_of_clusters = 65536
->>>>>>> c618dacf
+number_of_clusters = 65536