[![Gitter](https://badges.gitter.im/qilingframework/community.svg)](https://gitter.im/qilingframework/community?utm_source=badge&utm_medium=badge&utm_campaign=pr-badge)
[![Build Status](https://travis-ci.com/qilingframework/qiling.svg?branch=master)](https://travis-ci.com/qilingframework/qiling)
---

<p align="center">
<img width="150" height="150" src="docs/qiling_small.png">
</p>

Qiling is an advanced binary emulation framework, with the following features:

- Cross platform: Windows, MacOS, Linux, BSD
- Cross architecture: X86, X86_64, Arm, Arm64, Mips
- Multiple file formats: PE, MachO, ELF
- Emulate & sandbox machine code in a isolated environment
- Supports cross architecture and platform debugging capabilities
- Provide high level API to setup & configure the sandbox
- Fine-grain instrumentation: allow hooks at various levels (instruction/basic-block/memory-access/exception/syscall/IO/etc)
- Allow dynamic hotpatch on-the-fly running code, including the loaded library
- True framework in Python, making it easy to build customized security analysis tools on top

Qiling is backed by [Unicorn engine](http://www.unicorn-engine.org).

Visit our website https://www.qiling.io for more information.

---

#### License

This project is released and distributed under [free software license GPLv2](COPYING).

---

#### Qiling vs other Emulators

There are many open source emulators, but two projects closest to Qiling are [Unicorn](http://www.unicorn-engine.org) & [Qemu usermode](https://qemu.org). This section explains the main differences of Qiling against them.

##### Qiling vs Unicorn engine

Built on top of Unicorn, but Qiling & Unicorn are two different animals.

- Unicorn is just a CPU emulator, so it focuses on emulating CPU instructions, that can understand emulator memory. Beyond that, Unicorn is not aware of higher level concepts, such as dynamic libraries, system calls, I/O handling or executable formats like PE, MachO or ELF. As a result, Unicorn can only emulate raw machine instructions, without Operating System (OS) context.
- Qiling is designed as a higher level framework, that leverages Unicorn to emulate CPU instructions, but can understand OS: it has executable format loaders (for PE, MachO & ELF at the moment), dynamic linkers (so we can load & relocate shared libraries), syscall & IO handlers. For this reason, Qiling can run executable binary without requiring its native OS.

##### Qiling vs Qemu usermode

Qemu usermode does similar thing to our emulator, that is to emulate whole executable binaries in cross-architecture way. However, Qiling offers some important differences against Qemu usermode.

- Qiling is a true analysis framework, that allows you to build your own dynamic analysis tools on top (in friendly Python language). Meanwhile, Qemu is just a tool, not a framework.
- Qiling can perform dynamic instrumentation, and can even hotpatch code at runtime. Qemu does not do either.
- Not only working cross-architecture, Qiling is also cross-platform, so for example you can run Linux ELF file on top of Windows. In contrast, Qemu usermode only run binary of the same OS, such as Linux ELF on Linux, due to the way it forwards syscall from emulated code to native OS.
- Qiling supports more platforms, including Windows, MacOS, Linux & BSD. Qemu usermode can only handles Linux & BSD.

---

#### Installation
Please see [setup guide](docs/SETUP.md) file for how to install Qiling Framework.

---

#### Examples

- Below example shows how to use Qiling framework to emulate a Windows EXE on a Linux machine.

```python
from qiling import *

# sandbox to emulate the EXE
def my_sandbox(path, rootfs):
    # setup Qiling engine
    ql = Qiling(path, rootfs)
    # now emulate the EXE
    ql.run()

if __name__ == "__main__":
    # execute Windows EXE under our rootfs
    my_sandbox(["examples/rootfs/x86_windows/bin/x86_hello.exe"], "examples/rootfs/x86_windows")
```

- Below example shows how to use Qiling framework to dynamically patch a Windows crackme, make it always display "Congratulation" dialog.

```python
from qiling import *

def force_call_dialog_func(ql):
    # get DialogFunc address
    lpDialogFunc = ql.unpack32(ql.mem.read(ql.reg.sp - 0x8, 4))
    # setup stack memory for DialogFunc
    ql.stack_push(0)
    ql.stack_push(1001)
    ql.stack_push(273)
    ql.stack_push(0)
    ql.stack_push(0x0401018)
    # force EIP to DialogFunc
    ql.reg.pc = lpDialogFunc


def my_sandbox(path, rootfs):
    ql = Qiling(path, rootfs)
    # NOP out some code
    ql.patch(0x004010B5, b'\x90\x90')
    ql.patch(0x004010CD, b'\x90\x90')
    ql.patch(0x0040110B, b'\x90\x90')
    ql.patch(0x00401112, b'\x90\x90')
    # hook at an address with a callback
    ql.hook_address(force_call_dialog_func, 0x00401016)
    ql.run()


if __name__ == "__main__":
    my_sandbox(["rootfs/x86_windows/bin/Easy_CrackMe.exe"], "rootfs/x86_windows")
```

The below Youtube video shows how the above example works.

#### GDBserver with IDAPro demo

- Solving a simple CTF challenge with Qiling Framework and IDAPro

[![Solving a simple CTF challenge with Qiling Framework and IDAPro](https://i.ytimg.com/vi/SPjVAt2FkKA/0.jpg)](https://www.youtube.com/watch?v=SPjVAt2FkKA "Video DEMO 2")

#### Wannacry demo

- The below Youtube video shows how Qiling analyzes Wannacry malware.

[![qiling DEMO 0: catching wannacry's killer swtich](https://img.youtube.com/vi/gVtpcXBxwE8/0.jpg)](https://www.youtube.com/watch?v=gVtpcXBxwE8 "Video DEMO 0")

---

#### Qltool

Qiling also provides a friendly tool named `qltool` to quickly emulate shellcode & executable binaries.

With qltool, easy execution can be performed:


With shellcode:

```
$ ./qltool shellcode --os linux --arch arm --hex -f examples/shellcodes/linarm32_tcp_reverse_shell.hex
$ ./qltool shellcode --os linux --arch x86 --asm -f examples/shellcodes/lin32_execve.asm
$ ./qltool shellcode --os linux --arch arm --hex -f examples/shellcodes/linarm32_tcp_reverse_shell.hex --strace
```

With binary file:

```
$ ./qltool run -f examples/rootfs/x8664_linux/bin/x8664_hello --rootfs  examples/rootfs/x8664_linux/
$ ./qltool run -f examples/rootfs/mips32el_linux/bin/mips32el_hello --rootfs examples/rootfs/mips32el_linux
```

With binary gdbserver:

```
$ ./qltool run -f examples/rootfs/x8664_linux/bin/x8664_hello --gdb 127.0.0.1:9999 --rootfs examples/rootfs/x8664_linux
```

With binary file and argv:

```
$ ./qltool run -f examples/rootfs/x8664_linux/bin/x8664_args --rootfs examples/rootfs/x8664_linux --args test1 test2 test3
$ ./qltool run --rootfs examples/rootfs/x8664_linux examples/rootfs/x8664_linux/bin/x8664_args test1 test2 test3
```

with binary file and various output format:

```
$ ./qltool run -f examples/rootfs/mips32el_linux/bin/mips32el_hello --rootfs examples/rootfs/mips32el_linux --output=disasm
$ ./qltool run -f examples/rootfs/mips32el_linux/bin/mips32el_hello --rootfs examples/rootfs/mips32el_linux --strace
```

---

#### Gdbserver

Qiling has supported **Gdb remote debugging** now (x86, x86-64 for now).

See [EN](docs/GDBSERVER.md)|[CN](docs/GDBSERVER_CN.md)  for more details

---

#### Contact

<<<<<<< HEAD
Get the latest info from our webiste https://www.qiling.io
=======
Get the latest info from out website https://www.qiling.io
>>>>>>> 63a73db9

Contact us at email info@qiling.io, or via Twitter [@qiling_io](https://twitter.com/qiling_io)

任何疑问请联系[麒麟框架官方微博](https://www.weibo.com/sgniwx)

---

#### Core developers

- LAU kaijern (xwings) <kj@qiling.io>
- NGUYEN Anh Quynh <aquynh@gmail.com>
- DING tianZe (D1iv3) <dddliv3@gmail.com>
- SUN bowen (w1tcher) <w1tcher.bupt@gmail.com>
- CHEN huitao (null) <null@qiling.io>
- YU tong (sp1ke) <spikeinhouse@gmail.com>

#### Travis-CI, Docker and Website
- FOO Kevin (chfl4gs) <chbsd64@qiling.io><|MERGE_RESOLUTION|>--- conflicted
+++ resolved
@@ -180,11 +180,7 @@
 
 #### Contact
 
-<<<<<<< HEAD
-Get the latest info from our webiste https://www.qiling.io
-=======
-Get the latest info from out website https://www.qiling.io
->>>>>>> 63a73db9
+Get the latest info from our website https://www.qiling.io
 
 Contact us at email info@qiling.io, or via Twitter [@qiling_io](https://twitter.com/qiling_io)
 
