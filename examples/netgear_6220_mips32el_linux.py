--- conflicted
+++ resolved
@@ -18,11 +18,7 @@
 
 
 def my_syscall_write(ql, write_fd, write_buf, write_count, *rest):
-<<<<<<< HEAD
-    if write_fd == 2 and ql.file_des[2].__class__.__name__ == 'ql_pipe':
-=======
     if write_fd == 2 and ql.os.file_des[2].__class__.__name__ == 'ql_pipe':
->>>>>>> b89897ef
         ql_definesyscall_return(ql, -1)
     else:
         syscall.ql_syscall_write(ql, write_fd, write_buf, write_count, *rest)
