#!/usr/bin/env python3
# 
# Cross Platform and Multi Architecture Advanced Binary Emulation Framework
#

import sys, unittest, logging

from unicorn import UcError

sys.path.append("..")
from qiling import Qiling
from qiling.os.const import STDCALL, POINTER, DWORD, STRING, HANDLE
from qiling.os.windows.fncc import winsdkapi
from qiling.os.windows.utils import canonical_path, string_appearance
from qiling.os.windows.dlls.kernel32.fileapi import _CreateFile


class PETest(unittest.TestCase):

    def test_pe_win_x86_sality(self):

        def init_unseen_symbols(ql, address, name, ordinal, dll_name):
            ql.loader.import_symbols[address] = {"name": name, "ordinal": ordinal, "dll": dll_name.split('.')[0] }
            ql.loader.import_address_table[dll_name][name] = address
            if ordinal != 0:
                ql.loader.import_address_table[dll_name][ordinal] = address


        # HANDLE CreateThread(
        #   LPSECURITY_ATTRIBUTES   lpThreadAttributes,
        #   SIZE_T                  dwStackSize,
        #   LPTHREAD_START_ROUTINE  lpStartAddress,
        #   __drv_aliasesMem LPVOID lpParameter,
        #   DWORD                   dwCreationFlags,
        #   LPDWORD                 lpThreadId
        # );
        @winsdkapi(cc=STDCALL, dllname='kernel32_dll')
        def hook_CreateThread(ql, address, params):
            # set thread handle
            return 1

        # HANDLE CreateFileA(
        #   LPCSTR                lpFileName,
        #   DWORD                 dwDesiredAccess,
        #   DWORD                 dwShareMode,
        #   LPSECURITY_ATTRIBUTES lpSecurityAttributes,
        #   DWORD                 dwCreationDisposition,
        #   DWORD                 dwFlagsAndAttributes,
        #   HANDLE                hTemplateFile
        # );
        @winsdkapi(cc=STDCALL, dllname='kernel32_dll', replace_params={
            "lpFileName": STRING,
            "dwDesiredAccess": DWORD,
            "dwShareMode": DWORD,
            "lpSecurityAttributes": POINTER,
            "dwCreationDisposition": DWORD,
            "dwFlagsAndAttributes": DWORD,
            "hTemplateFile": HANDLE
        })
        def hook_CreateFileA(ql, address, params):
            lpFileName = params["lpFileName"]
            if lpFileName.startswith("\\\\.\\"):
                if ql.amsint32_driver:
                    return 0x13371337
                else:
                    return (-1)
            else:
                ret = _CreateFile(ql, address, params, "CreateFileA")
            return ret

        def _WriteFile(ql, address, params):
            ret = 1
            hFile = params["hFile"]
            lpBuffer = params["lpBuffer"]
            nNumberOfBytesToWrite = params["nNumberOfBytesToWrite"]
            lpNumberOfBytesWritten = params["lpNumberOfBytesWritten"]
            #lpOverlapped = params["lpOverlapped"]

            if hFile == 0xfffffff5:
                s = ql.mem.read(lpBuffer, nNumberOfBytesToWrite)
                ql.os.stdout.write(s)
                string_appearance(ql, s.decode())
                ql.mem.write(lpNumberOfBytesWritten, ql.pack(nNumberOfBytesToWrite))
            else:
                f = ql.os.handle_manager.get(hFile)
                if f is None:
                    # Invalid handle
                    ql.os.last_error = 0xffffffff
                    return 0
                else:
                    f = f.obj
                buffer = ql.mem.read(lpBuffer, nNumberOfBytesToWrite)
                f.write(bytes(buffer))
                ql.mem.write(lpNumberOfBytesWritten, ql.pack32(nNumberOfBytesToWrite))
            return ret

        @winsdkapi(cc=STDCALL, dllname='kernel32_dll', replace_params={
            "hFile": HANDLE,
            "lpBuffer": POINTER,
            "nNumberOfBytesToWrite": DWORD,
            "lpNumberOfBytesWritten": POINTER,
            "lpOverlapped": POINTER
        })
        def hook_WriteFile(ql, address, params):
            hFile = params["hFile"]
            lpBuffer = params["lpBuffer"]
            nNumberOfBytesToWrite = params["nNumberOfBytesToWrite"]
            lpNumberOfBytesWritten = params["lpNumberOfBytesWritten"]
            if hFile == 0x13371337:
                buffer = ql.mem.read(lpBuffer, nNumberOfBytesToWrite)
                try:
                    r, nNumberOfBytesToWrite = ql.amsint32_driver.os.io_Write(buffer)
                    ql.mem.write(lpNumberOfBytesWritten, ql.pack32(nNumberOfBytesToWrite))
                except Exception:
                    logging.exception("")
                    r = 1
                if r:
                    return 1
                else:
                    return 0
            else:
                return _WriteFile(ql, address, params)


        # BOOL StartServiceA(
        #   SC_HANDLE hService,
        #   DWORD     dwNumServiceArgs,
        #   LPCSTR    *lpServiceArgVectors
        # );
        @winsdkapi(cc=STDCALL, dllname='advapi32_dll')
        def hook_StartServiceA(ql, address, params):
            try:
                hService = params["hService"]
                service_handle = ql.os.handle_manager.get(hService)
                if service_handle.name == "amsint32":
                    if service_handle.name in ql.os.services:
                        service_path = ql.os.services[service_handle.name]
                        service_path = canonical_path(ql, service_path)
                        ql.amsint32_driver = Qiling([service_path], ql.rootfs, output="debug")
                        init_unseen_symbols(ql.amsint32_driver, ql.amsint32_driver.loader.dlls["ntoskrnl.exe"]+0xb7695, b"NtTerminateProcess", 0, "ntoskrnl.exe")
                        #ql.amsint32_driver.debugger= ":9999"
                        try:
                            ql.amsint32_driver.load()
                            return 1
                        except UcError as e:
                            print("Load driver error: ", e)
                            return 0
                    else:
                        return 0
                else:
                    return 1
            except Exception as e:
                logging.exception("")


        def hook_stop_address(ql):
            print(" >>>> Stop address: 0x%08x" % ql.reg.arch_pc)
            ql.emu_stop()


        ql = Qiling(["../examples/rootfs/x86_windows/bin/sality.dll"], "../examples/rootfs/x86_windows", output="debug")
<<<<<<< HEAD
        ql.libcache = True

=======
        ql.libcache = False
        
>>>>>>> b9b45788
        # for this module 
        ql.amsint32_driver = None
        # emulate some Windows API
        ql.set_api("CreateThread", hook_CreateThread)
        ql.set_api("CreateFileA", hook_CreateFileA)
        ql.set_api("WriteFile", hook_WriteFile)
        ql.set_api("StartServiceA", hook_StartServiceA)
        #init sality
        ql.hook_address(hook_stop_address, 0x40EFFB)
        ql.run()
        # run driver thread
        ql.os.set_function_args([0])
        ql.hook_address(hook_stop_address, 0x4055FA)
        ql.run(0x4053B2)
        logging.info("[+] test kill thread")
        if ql.amsint32_driver:
            ql.amsint32_driver.os.io_Write(ql.pack32(0xdeadbeef))
            ql.amsint32_driver.hook_address(hook_stop_address, 0x10423)
            ql.amsint32_driver.set_function_args([0])
            ql.amsint32_driver.run(0x102D0)


if __name__ == "__main__":
    unittest.main()<|MERGE_RESOLUTION|>--- conflicted
+++ resolved
@@ -159,13 +159,7 @@
 
 
         ql = Qiling(["../examples/rootfs/x86_windows/bin/sality.dll"], "../examples/rootfs/x86_windows", output="debug")
-<<<<<<< HEAD
-        ql.libcache = True
-
-=======
         ql.libcache = False
-        
->>>>>>> b9b45788
         # for this module 
         ql.amsint32_driver = None
         # emulate some Windows API
